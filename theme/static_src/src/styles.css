@import "tailwindcss";
@plugin "@tailwindcss/typography";

@plugin "daisyui";

@import './tabulator-tailwind.css';
/**
  * A catch-all path to Django template files, JavaScript, and Python files
  * that contain Tailwind CSS classes and will be scanned by Tailwind to generate the final CSS file.
  *
  * If your final CSS file is not being updated after code changes, you may want to broaden or narrow
  * the scope of this path.
  */
@source "../../../hasta_la_vista_money/**/*.{html,py,js}";
@source "../../../config/**/*.{html,py,js}";
@source "../../../core/**/*.{html,py,js}";
@source "../../../static/js/**/*.js";

@theme {
  --font-family-sans: 'Inter', 'Roboto', system-ui, -apple-system, 'Segoe UI',
    'Helvetica Neue', 'Noto Sans', 'Liberation Sans', Arial, sans-serif;
  --font-family-heading: 'Montserrat', 'Inter', 'Roboto', system-ui, sans-serif;
  --font-family-mono: 'IBM Plex Mono', 'SFMono-Regular', Menlo, Monaco, Consolas,
    'Liberation Mono', 'Courier New', monospace;
  --font-family-logo: 'Gloria Hallelujah', cursive;

  --font-size-xs: 0.75rem;
  --font-size-sm: 0.875rem;
  --font-size-base: 1rem;
  --font-size-lg: 1.125rem;
  --font-size-xl: 1.25rem;
  --font-size-2xl: 1.5rem;
  --font-size-3xl: 1.875rem;
  --font-size-4xl: 2.25rem;
  --font-size-5xl: 3rem;

  --line-height-tight: 1.25;
  --line-height-snug: 1.375;
  --line-height-normal: 1.5;
  --line-height-relaxed: 1.625;
  --line-height-loose: 2;

  --letter-spacing-tighter: -0.05em;
  --letter-spacing-tight: -0.025em;
  --letter-spacing-normal: 0em;
  --letter-spacing-wide: 0.025em;
  --letter-spacing-wider: 0.05em;
  --letter-spacing-widest: 0.1em;

  --font-weight-light: 300;
  --font-weight-normal: 400;
  --font-weight-medium: 500;
  --font-weight-semibold: 600;
  --font-weight-bold: 700;
}

@layer base {
  html {
    font-size: 16px;
    -webkit-font-smoothing: antialiased;
    -moz-osx-font-smoothing: grayscale;
    text-rendering: optimizeLegibility;
  }

  body {
    font-family: var(--font-family-sans);
    font-size: var(--font-size-base);
    line-height: var(--line-height-relaxed);
    font-weight: var(--font-weight-normal);
    letter-spacing: var(--letter-spacing-tight);
    color: rgb(33 37 41);
  }

  [data-bs-theme="dark"] body {
    color: rgb(248 250 252);
  }

  h1,
  h2,
  h3,
  h4,
  h5,
  h6 {
    font-family: var(--font-family-heading) !important;
    font-weight: var(--font-weight-semibold) !important;
    line-height: var(--line-height-tight) !important;
    letter-spacing: var(--letter-spacing-tight) !important;
  }

  h1 {
    font-size: var(--font-size-4xl);
    line-height: var(--line-height-tight);
  }

  h2 {
    font-size: var(--font-size-3xl);
    line-height: var(--line-height-snug);
  }

  h3 {
    font-size: var(--font-size-2xl);
    line-height: var(--line-height-snug);
  }

  h4 {
    font-size: var(--font-size-xl);
    line-height: var(--line-height-normal);
  }

  h5 {
    font-size: var(--font-size-lg);
    line-height: var(--line-height-normal);
  }

  h6 {
    font-size: var(--font-size-base);
    line-height: var(--line-height-normal);
  }

  p {
    line-height: var(--line-height-relaxed);
    margin-bottom: 1em;
  }

  code,
  kbd,
  samp,
  pre {
    font-family: var(--font-family-mono);
    font-size: 0.9em;
    line-height: var(--line-height-normal);
  }

  .logo {
    font-family: var(--font-family-logo);
  }

  table th,
  th {
    font-family: var(--font-family-heading) !important;
    font-weight: var(--font-weight-semibold) !important;
  }

  table td,
  td {
    font-family: var(--font-family-mono) !important;
    font-size: var(--font-size-sm) !important;
  }

  .type-account {
    font-family: var(--font-family-mono) !important;
  }
}

@layer utilities {
  .font-heading {
    font-family: var(--font-family-heading) !important;
  }

  .font-logo {
    font-family: var(--font-family-logo) !important;
  }
}
/* Keyframes for message toast animations */
@keyframes fadeInUp {
    from {
        opacity: 0;
        transform: translateY(20px);
    }
    to {
        opacity: 1;
        transform: translateY(0);
    }
}

@keyframes fadeOutSlideUp {
    from {
        opacity: 1;
        transform: translateY(0);
    }
    to {
        opacity: 0;
        transform: translateY(-20px);
    }
}
.circle-badge {
    width: 1.75rem;
    height: 1.75rem;
    min-width: 1.75rem;
    min-height: 1.75rem;
    flex-shrink: 0;
    display: flex;
    align-items: center;
    justify-content: center;
    border-radius: 9999px;
}

.needs-validation input[type="number"],
.needs-validation input[type="text"],
.needs-validation input[type="datetime-local"],
.needs-validation select,
.ajax-form input[type="number"],
.ajax-form input[type="text"],
.ajax-form input[type="datetime-local"],
.ajax-form select {
  background-color: white !important;
  color: #111827 !important;
  border: 1px solid #d1d5db !important;
}

.dark .needs-validation input[type="number"],
.dark .needs-validation input[type="text"],
.dark .needs-validation input[type="datetime-local"],
.dark .needs-validation select,
.dark .ajax-form input[type="number"],
.dark .ajax-form input[type="text"],
.dark .ajax-form input[type="datetime-local"],
.dark .ajax-form select {
  background-color: #1f2937 !important;
  color: #f3f4f6 !important;
  border-color: #4b5563 !important;
}

.needs-validation input[type="number"]:focus,
.needs-validation input[type="text"]:focus,
.needs-validation input[type="datetime-local"]:focus,
.needs-validation select:focus,
.ajax-form input[type="number"]:focus,
.ajax-form input[type="text"]:focus,
.ajax-form input[type="datetime-local"]:focus,
.ajax-form select:focus {
  background-color: white !important;
  color: #111827 !important;
  border-color: #10b981 !important;
}

.dark .needs-validation input[type="number"]:focus,
.dark .needs-validation input[type="text"]:focus,
.dark .needs-validation input[type="datetime-local"]:focus,
.dark .needs-validation select:focus,
.dark .ajax-form input[type="number"]:focus,
.dark .ajax-form input[type="text"]:focus,
.dark .ajax-form input[type="datetime-local"]:focus,
.dark .ajax-form select:focus {
  background-color: #1f2937 !important;
  color: #f3f4f6 !important;
  border-color: #34d399 !important;
}
.budget-toast {
  top: 20px;
  right: 20px;
  z-index: 9999;
  min-width: 300px;
}

.budget-toolbar-wrapper {
  display: flex;
  flex-wrap: wrap;
  align-items: center;
  justify-content: space-between;
  gap: 0.75rem;
  margin-bottom: 1rem;
}

.budget-toolbar-left {
  font-size: 0.875rem;
  color: rgb(75 85 99);
}

[data-bs-theme="dark"] .budget-toolbar-left {
  color: rgb(209 213 219);
}

.budget-toolbar-select {
  margin-left: 0.5rem;
  padding: 0.5rem 0.75rem;
  border-radius: 0.5rem;
  border: 1px solid rgb(209 213 219);
  background-color: white;
  color: rgb(17 24 39);
}

[data-bs-theme="dark"] .budget-toolbar-select {
  border-color: rgb(75 85 99);
  background-color: rgb(31 41 55);
  color: rgb(243 244 246);
}

.budget-toolbar-right {
  font-size: 0.75rem;
  color: rgb(107 114 128);
}

[data-bs-theme="dark"] .budget-toolbar-right {
  color: rgb(156 163 175);
}

.budget-table-scroll-container {
  width: 100%;
  overflow-x: auto;
  border-radius: 0.75rem;
  border: 1px solid rgb(229 231 235);
  max-height: calc(100vh - 320px);
}

[data-bs-theme="dark"] .budget-table-scroll-container {
  border-color: rgb(55 65 81);
}

.budget-table-inner {
  min-width: max-content;
}

.budget-table {
  width: 100%;
  font-size: 0.875rem;
  color: rgb(17 24 39);
  border-collapse: separate;
  border-spacing: 0;
}

[data-bs-theme="dark"] .budget-table {
  color: rgb(243 244 246);
}

.budget-table-header-category {
  position: sticky;
  left: 0;
  z-index: 20;
  background-color: white;
  padding: 0.5rem 0.75rem;
  text-align: left;
  font-weight: 600;
  border-bottom: 1px solid rgb(229 231 235);
  border-right: 1px solid rgb(229 231 235);
  min-width: 220px;
}

[data-bs-theme="dark"] .budget-table-header-category {
  background-color: rgb(31 41 55);
  border-color: rgb(55 65 81);
}

.budget-table-header-month {
  padding: 0.5rem 0.75rem;
  text-align: center;
  font-weight: 600;
  background-color: white;
  border-bottom: 1px solid rgb(229 231 235);
}

[data-bs-theme="dark"] .budget-table-header-month {
  background-color: rgb(31 41 55);
  border-color: rgb(55 65 81);
}

.budget-table-header-fact,
.budget-table-header-plan {
  padding: 0.5rem 0.75rem;
  text-align: left;
  font-weight: 500;
  background-color: white;
  border-bottom: 1px solid rgb(229 231 235);
  min-width: 110px;
}

[data-bs-theme="dark"] .budget-table-header-fact,
[data-bs-theme="dark"] .budget-table-header-plan {
  background-color: rgb(31 41 55);
  border-color: rgb(55 65 81);
}

.budget-table-cell-category {
  position: sticky;
  left: 0;
  z-index: 10;
  background-color: white;
  padding: 0.5rem 0.75rem;
  border-bottom: 1px solid rgb(229 231 235);
  border-right: 1px solid rgb(229 231 235);
  font-weight: 500;
}

[data-bs-theme="dark"] .budget-table-cell-category {
  background-color: rgb(31 41 55);
  border-color: rgb(55 65 81);
}

.budget-table-cell-fact {
  padding: 0.5rem 0.75rem;
  border-bottom: 1px solid rgb(229 231 235);
  text-align: right;
  color: rgb(55 65 81);
}

[data-bs-theme="dark"] .budget-table-cell-fact {
  border-color: rgb(55 65 81);
  color: rgb(229 231 235);
}

.budget-table-cell-plan {
  padding: 0.5rem 0.75rem;
  border-bottom: 1px solid rgb(229 231 235);
}

[data-bs-theme="dark"] .budget-table-cell-plan {
  border-color: rgb(55 65 81);
}

.budget-table-input {
  width: 6rem;
  padding: 0.25rem 0.5rem;
  border-radius: 0.375rem;
  border: 1px solid rgb(209 213 219);
  background-color: white;
  text-align: right;
}

[data-bs-theme="dark"] .budget-table-input {
  border-color: rgb(75 85 99);
  background-color: rgb(17 24 39);
}

.budget-table-total-label {
  position: sticky;
  left: 0;
  z-index: 20;
  background-color: white;
  padding: 0.5rem 0.75rem;
  border-top: 1px solid rgb(229 231 235);
  border-right: 1px solid rgb(229 231 235);
  font-weight: 600;
}

[data-bs-theme="dark"] .budget-table-total-label {
  background-color: rgb(31 41 55);
  border-color: rgb(55 65 81);
}

.budget-table-total-cell {
  padding: 0.5rem 0.75rem;
  border-top: 1px solid rgb(229 231 235);
  text-align: right;
  font-weight: 600;
}

[data-bs-theme="dark"] .budget-table-total-cell {
  border-color: rgb(55 65 81);
}

.budget-message {
  font-size: 0.875rem;
  color: rgb(75 85 99);
}

[data-bs-theme="dark"] .budget-message {
  color: rgb(209 213 219);
}

.budget-message-error {
  font-size: 0.875rem;
  color: rgb(220 38 38);
}

[data-bs-theme="dark"] .budget-message-error {
  color: rgb(248 113 113);
}

.loan-form-input {
  display: block;
  width: 100%;
  border-radius: 0.5rem;
  border: 1px solid rgb(209 213 219);
  background-color: white;
  padding: 0.5rem 0.75rem;
  padding-right: 2.5rem;
  font-size: 0.875rem;
  color: rgb(17 24 39);
  box-shadow: 0 1px 2px 0 rgb(0 0 0 / 0.05);
  transition-property: color, background-color, border-color, text-decoration-color, fill, stroke;
  transition-timing-function: cubic-bezier(0.4, 0, 0.2, 1);
  transition-duration: 150ms;
}

.loan-form-input:focus {
  border-color: rgb(34 197 94);
  outline: 2px solid transparent;
  outline-offset: 2px;
  box-shadow: 0 0 0 2px rgb(34 197 94);
}

[data-bs-theme="dark"] .loan-form-input {
  border-color: rgb(75 85 99);
  background-color: rgb(31 41 55);
  color: rgb(243 244 246);
}

[data-bs-theme="dark"] .loan-form-input:focus {
  border-color: rgb(74 222 128);
  box-shadow: 0 0 0 2px rgb(74 222 128);
}

.loan-form-datetime {
  display: block;
  width: 100%;
  border-radius: 0.5rem;
  border: 1px solid rgb(209 213 219);
  background-color: white;
  padding: 0.5rem 0.75rem;
  font-size: 0.875rem;
  color: rgb(17 24 39);
  box-shadow: 0 1px 2px 0 rgb(0 0 0 / 0.05);
  transition-property: color, background-color, border-color, text-decoration-color, fill, stroke;
  transition-timing-function: cubic-bezier(0.4, 0, 0.2, 1);
  transition-duration: 150ms;
}

.loan-form-datetime:focus {
  border-color: rgb(34 197 94);
  outline: 2px solid transparent;
  outline-offset: 2px;
  box-shadow: 0 0 0 2px rgb(34 197 94);
}

[data-bs-theme="dark"] .loan-form-datetime {
  border-color: rgb(75 85 99);
  background-color: rgb(31 41 55);
  color: rgb(243 244 246);
}

[data-bs-theme="dark"] .loan-form-datetime:focus {
  border-color: rgb(74 222 128);
  box-shadow: 0 0 0 2px rgb(74 222 128);
}

.loan-form-select {
  display: block;
  width: 100%;
  border-radius: 0.5rem;
  border: 1px solid rgb(209 213 219);
  background-color: white;
  padding: 0.5rem 0.75rem;
  font-size: 0.875rem;
  color: rgb(17 24 39);
  box-shadow: 0 1px 2px 0 rgb(0 0 0 / 0.05);
  transition-property: color, background-color, border-color, text-decoration-color, fill, stroke;
  transition-timing-function: cubic-bezier(0.4, 0, 0.2, 1);
  transition-duration: 150ms;
}

.loan-form-select:focus {
  border-color: rgb(34 197 94);
  outline: 2px solid transparent;
  outline-offset: 2px;
  box-shadow: 0 0 0 2px rgb(34 197 94);
}

[data-bs-theme="dark"] .loan-form-select {
  border-color: rgb(75 85 99);
  background-color: rgb(31 41 55);
  color: rgb(243 244 246);
}

[data-bs-theme="dark"] .loan-form-select:focus {
  border-color: rgb(74 222 128);
  box-shadow: 0 0 0 2px rgb(74 222 128);
<<<<<<< HEAD
}

#payment-options .MathJax,
#payment-options mjx-container {
  font-size: 0.875rem !important;
}

#payment-options mjx-math {
  font-size: 0.875rem !important;
}

#payment-options mjx-mstyle {
  font-size: 0.875rem !important;
}

@media (max-width: 640px) {
  #payment-options .MathJax,
  #payment-options mjx-container {
    font-size: 0.75rem !important;
  }

  #payment-options mjx-math {
    font-size: 0.75rem !important;
  }

  #payment-options mjx-mstyle {
    font-size: 0.75rem !important;
  }
=======
>>>>>>> d23f0890
}<|MERGE_RESOLUTION|>--- conflicted
+++ resolved
@@ -564,35 +564,4 @@
 [data-bs-theme="dark"] .loan-form-select:focus {
   border-color: rgb(74 222 128);
   box-shadow: 0 0 0 2px rgb(74 222 128);
-<<<<<<< HEAD
-}
-
-#payment-options .MathJax,
-#payment-options mjx-container {
-  font-size: 0.875rem !important;
-}
-
-#payment-options mjx-math {
-  font-size: 0.875rem !important;
-}
-
-#payment-options mjx-mstyle {
-  font-size: 0.875rem !important;
-}
-
-@media (max-width: 640px) {
-  #payment-options .MathJax,
-  #payment-options mjx-container {
-    font-size: 0.75rem !important;
-  }
-
-  #payment-options mjx-math {
-    font-size: 0.75rem !important;
-  }
-
-  #payment-options mjx-mstyle {
-    font-size: 0.75rem !important;
-  }
-=======
->>>>>>> d23f0890
 }