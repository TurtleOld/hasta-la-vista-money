--- conflicted
+++ resolved
@@ -28,23 +28,15 @@
         seller: Seller,
     ) -> Receipt | None: ...
 
-<<<<<<< HEAD
-    def create_receipt_from_json(
-=======
     def create_receipt_with_products(
->>>>>>> e262a788
         self,
         *,
         user: User,
         account: Account,
-<<<<<<< HEAD
-        data: dict[str, Any],
-=======
         receipt_data: ReceiptCreateData,
         seller_data: SellerCreateData,
         products_data: list[dict[str, Any]] | None = None,
         manual: bool = False,
->>>>>>> e262a788
     ) -> Receipt: ...
 
 
