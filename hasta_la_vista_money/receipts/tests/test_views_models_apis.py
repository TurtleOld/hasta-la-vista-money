--- conflicted
+++ resolved
@@ -702,13 +702,10 @@
 
     def tearDown(self) -> None:
         self.container.core.account_service.reset_override()
-<<<<<<< HEAD
         self.container.finance_account.account_repository.reset_override()
         self.container.receipts.receipt_creator_service.reset_override()
         self.middleware_patcher.stop()
-=======
         CoreMiddleware.container = ApplicationContainer()
->>>>>>> 3aa81175
 
     def test_upload_image_view_get(self) -> None:
         self.client.force_login(self.user)
