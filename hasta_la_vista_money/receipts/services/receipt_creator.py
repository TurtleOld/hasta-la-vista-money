<<<<<<< HEAD
import decimal
from datetime import UTC, datetime
=======
from collections.abc import Iterable
from dataclasses import dataclass
from datetime import datetime
from decimal import Decimal
>>>>>>> e262a788
from typing import TYPE_CHECKING, Any

from django.db import transaction
from django.forms.formsets import BaseFormSet

from core.protocols.services import AccountServiceProtocol
from core.repositories.protocols import (
    ProductRepositoryProtocol,
    ReceiptRepositoryProtocol,
    SellerRepositoryProtocol,
)
from hasta_la_vista_money.finance_account.models import Account
from hasta_la_vista_money.receipts.forms import ReceiptForm
from hasta_la_vista_money.receipts.models import Product, Receipt, Seller
from hasta_la_vista_money.users.models import User

if TYPE_CHECKING:
    from hasta_la_vista_money.finance_account.models import Account
    from hasta_la_vista_money.finance_account.repositories.account_repository import (  # noqa: E501
        AccountRepository,
    )


class ReceiptCreatorService:
    def __init__(
        self,
        account_service: AccountServiceProtocol,
        account_repository: 'AccountRepository',
        product_repository: ProductRepositoryProtocol,
        receipt_repository: ReceiptRepositoryProtocol,
        seller_repository: SellerRepositoryProtocol,
    ) -> None:
        self.account_service = account_service
        self.account_repository = account_repository
        self.product_repository = product_repository
        self.receipt_repository = receipt_repository
        self.seller_repository = seller_repository

    @transaction.atomic
    def create_receipt_with_products(
        self,
        *,
        user: User,
        account: 'Account',
        receipt_data: 'ReceiptCreateData',
        seller_data: 'SellerCreateData',
        products_data: Iterable[dict[str, Any]] | None = None,
        manual: bool = False,
    ) -> Receipt:
        """Create receipt and related products from raw data."""

        account_balance = self.account_repository.get_by_id(account.pk)
        self.account_service.apply_receipt_spend(
            account_balance,
            receipt_data.total_sum,
        )

        seller = self._create_or_update_seller(
            user=user, seller_data=seller_data
        )
        receipt = self.receipt_repository.create_receipt(
            user=user,
            account=account,
            seller=seller,
            receipt_date=receipt_data.receipt_date,
            number_receipt=receipt_data.number_receipt,
            nds10=receipt_data.nds10,
            nds20=receipt_data.nds20,
            operation_type=receipt_data.operation_type,
            total_sum=receipt_data.total_sum,
            manual=manual,
        )

        products = self._prepare_products(
            user=user, products_data=products_data
        )
        if products:
            created_products = self.product_repository.bulk_create_products(
                products
            )
            for product in created_products:
                self.receipt_repository.add_product_to_receipt(receipt, product)

        return receipt

    @transaction.atomic
    def create_manual_receipt(
        self,
        *,
        user: User,
        receipt_form: ReceiptForm,
        product_formset: BaseFormSet[Any],
        seller: Seller,
    ) -> Receipt | None:
        receipt = receipt_form.save(commit=False)
        total_sum = receipt.total_sum
        account = receipt.account
        account_balance = self.account_repository.get_by_id(account.pk)

        if account_balance.user != user:
            return None

        self.account_service.apply_receipt_spend(account_balance, total_sum)

        receipt.user = user
        receipt.seller = seller
        receipt.manual = True
        receipt.save()

        for product_form in product_formset:
            if product_form.cleaned_data and not product_form.cleaned_data.get(
                'DELETE',
                False,
            ):
                product_data = product_form.cleaned_data
                if (
                    product_data.get('product_name')
                    and product_data.get('price')
                    and product_data.get('quantity')
                ):
                    product = self.product_repository.create_product(
                        user=user,
                        product_name=product_data['product_name'],
                        price=product_data['price'],
                        quantity=product_data['quantity'],
                        amount=product_data['amount'],
                    )
                    self.receipt_repository.add_product_to_receipt(
                        receipt,
                        product,
                    )

        return receipt

<<<<<<< HEAD
    def _parse_receipt_date(
        self,
        receipt_date: str | datetime | None,
    ) -> datetime:
        """Parse receipt date from various formats."""
        if receipt_date is None:
            return datetime.now(UTC)
        if isinstance(receipt_date, datetime):
            return receipt_date
        if isinstance(receipt_date, str):
            try:
                return datetime.fromisoformat(receipt_date)
            except (ValueError, AttributeError):
                return datetime.now(UTC)
        return datetime.now(UTC)

    def _create_or_get_seller(
        self,
        data: dict[str, Any],
        user: User,
    ) -> Seller:
        """Create or get seller from JSON data."""
        seller_data = data.get('seller')
        if seller_data and isinstance(seller_data, dict):
            name_seller = seller_data.get('name_seller', '')
            if not name_seller:
                name_seller = 'Неизвестный продавец'
            return self.seller_repository.update_or_create_seller(
                user=user,
                name_seller=name_seller,
                defaults={
                    'retail_place_address': seller_data.get(
                        'retail_place_address',
                        'Нет данных',
                    ),
                    'retail_place': seller_data.get(
                        'retail_place', 'Нет данных'
                    ),
                },
            )
        name_seller = data.get('name_seller', '')
        if not name_seller:
            name_seller = 'Неизвестный продавец'
=======
    def _create_or_update_seller(
        self,
        *,
        user: User,
        seller_data: 'SellerCreateData',
    ) -> Seller:
        name_seller = seller_data.name_seller or 'Неизвестный продавец'
>>>>>>> e262a788
        return self.seller_repository.update_or_create_seller(
            user=user,
            name_seller=name_seller,
            defaults={
<<<<<<< HEAD
                'retail_place_address': data.get(
                    'retail_place_address',
                    'Нет данных',
                ),
                'retail_place': data.get('retail_place', 'Нет данных'),
            },
        )

    def _create_products_from_json(
        self,
        data: dict[str, Any],
        user: User,
    ) -> list[Product]:
        """Create products from JSON data."""
        products_data = []
        items = data.get('items') or data.get('product', [])

        for item in items:
            if not isinstance(item, dict):
                continue
            product_data = {
                'user': user,
                'product_name': item.get('product_name', ''),
                'category': item.get('category', ''),
                'price': decimal.Decimal(str(item.get('price', 0))),
                'quantity': decimal.Decimal(str(item.get('quantity', 0))),
                'amount': decimal.Decimal(str(item.get('amount', 0))),
            }
            products_data.append(Product(**product_data))

        return self.product_repository.bulk_create_products(products_data)

    @transaction.atomic
    def create_receipt_from_json(
        self,
        *,
        user: User,
        account: Account,
        data: dict[str, Any],
    ) -> Receipt:
        """Create receipt from JSON data.

        Args:
            user: User creating the receipt
            account: Account to charge
            data: Dictionary with receipt data. Can have:
                - seller: dict with seller data OR
                - name_seller: string (for upload image format)
                - product: list of product dicts (API format) OR
                - items: list of product dicts (upload image format)
                - receipt_date: string or datetime
                - total_sum: decimal value
                - number_receipt: int
                - operation_type: int
                - nds10: decimal value (optional)
                - nds20: decimal value (optional)

        Returns:
            Created Receipt instance
        """
        account_balance = self.account_repository.get_by_id(account.pk)

        if account_balance.user != user:
            raise ValueError('Account does not belong to user')

        total_sum_value = data.get('total_sum')
        if total_sum_value is None:
            raise ValueError('total_sum is required')

        total_sum = decimal.Decimal(str(total_sum_value))
        self.account_service.apply_receipt_spend(account_balance, total_sum)

        seller = self._create_or_get_seller(data, user)

        receipt_date = self._parse_receipt_date(data.get('receipt_date'))

        receipt = self.receipt_repository.create_receipt(
            user=user,
            account=account,
            receipt_date=receipt_date,
            seller=seller,
            total_sum=total_sum,
            number_receipt=data.get('number_receipt'),
            operation_type=data.get('operation_type', 0),
            nds10=decimal.Decimal(str(data.get('nds10')))
            if data.get('nds10')
            else None,
            nds20=decimal.Decimal(str(data.get('nds20')))
            if data.get('nds20')
            else None,
            manual=False,
        )

        products = self._create_products_from_json(data, user)
        if products:
            receipt.product.set(products)

        return receipt
=======
                'retail_place_address': seller_data.retail_place_address
                or 'Нет данных',
                'retail_place': seller_data.retail_place or 'Нет данных',
            },
        )

    def _prepare_products(
        self,
        *,
        user: User,
        products_data: Iterable[dict[str, Any]] | None,
    ) -> list['Product']:
        products: list[Product] = []
        if products_data is None:
            return products

        for raw_product in products_data:
            product_name = raw_product.get('product_name')
            price = raw_product.get('price')
            quantity = raw_product.get('quantity')
            amount = raw_product.get('amount')

            if product_name is None or price is None or quantity is None:
                continue

            products.append(
                Product(
                    user=user,
                    product_name=str(product_name),
                    category=str(raw_product.get('category', '')),
                    price=Decimal(str(price)),
                    quantity=Decimal(str(quantity)),
                    amount=Decimal(str(amount or 0)),
                    nds_type=raw_product.get('nds_type'),
                    nds_sum=Decimal(str(raw_product.get('nds_sum', 0))),
                )
            )

        return products


@dataclass
class SellerCreateData:
    name_seller: str
    retail_place_address: str | None = None
    retail_place: str | None = None


@dataclass
class ReceiptCreateData:
    receipt_date: datetime
    total_sum: Decimal
    number_receipt: int | None = None
    operation_type: int | None = None
    nds10: Decimal | None = None
    nds20: Decimal | None = None
>>>>>>> e262a788
<|MERGE_RESOLUTION|>--- conflicted
+++ resolved
@@ -1,12 +1,7 @@
-<<<<<<< HEAD
-import decimal
-from datetime import UTC, datetime
-=======
 from collections.abc import Iterable
 from dataclasses import dataclass
 from datetime import datetime
 from decimal import Decimal
->>>>>>> e262a788
 from typing import TYPE_CHECKING, Any
 
 from django.db import transaction
@@ -141,51 +136,6 @@
 
         return receipt
 
-<<<<<<< HEAD
-    def _parse_receipt_date(
-        self,
-        receipt_date: str | datetime | None,
-    ) -> datetime:
-        """Parse receipt date from various formats."""
-        if receipt_date is None:
-            return datetime.now(UTC)
-        if isinstance(receipt_date, datetime):
-            return receipt_date
-        if isinstance(receipt_date, str):
-            try:
-                return datetime.fromisoformat(receipt_date)
-            except (ValueError, AttributeError):
-                return datetime.now(UTC)
-        return datetime.now(UTC)
-
-    def _create_or_get_seller(
-        self,
-        data: dict[str, Any],
-        user: User,
-    ) -> Seller:
-        """Create or get seller from JSON data."""
-        seller_data = data.get('seller')
-        if seller_data and isinstance(seller_data, dict):
-            name_seller = seller_data.get('name_seller', '')
-            if not name_seller:
-                name_seller = 'Неизвестный продавец'
-            return self.seller_repository.update_or_create_seller(
-                user=user,
-                name_seller=name_seller,
-                defaults={
-                    'retail_place_address': seller_data.get(
-                        'retail_place_address',
-                        'Нет данных',
-                    ),
-                    'retail_place': seller_data.get(
-                        'retail_place', 'Нет данных'
-                    ),
-                },
-            )
-        name_seller = data.get('name_seller', '')
-        if not name_seller:
-            name_seller = 'Неизвестный продавец'
-=======
     def _create_or_update_seller(
         self,
         *,
@@ -193,111 +143,10 @@
         seller_data: 'SellerCreateData',
     ) -> Seller:
         name_seller = seller_data.name_seller or 'Неизвестный продавец'
->>>>>>> e262a788
         return self.seller_repository.update_or_create_seller(
             user=user,
             name_seller=name_seller,
             defaults={
-<<<<<<< HEAD
-                'retail_place_address': data.get(
-                    'retail_place_address',
-                    'Нет данных',
-                ),
-                'retail_place': data.get('retail_place', 'Нет данных'),
-            },
-        )
-
-    def _create_products_from_json(
-        self,
-        data: dict[str, Any],
-        user: User,
-    ) -> list[Product]:
-        """Create products from JSON data."""
-        products_data = []
-        items = data.get('items') or data.get('product', [])
-
-        for item in items:
-            if not isinstance(item, dict):
-                continue
-            product_data = {
-                'user': user,
-                'product_name': item.get('product_name', ''),
-                'category': item.get('category', ''),
-                'price': decimal.Decimal(str(item.get('price', 0))),
-                'quantity': decimal.Decimal(str(item.get('quantity', 0))),
-                'amount': decimal.Decimal(str(item.get('amount', 0))),
-            }
-            products_data.append(Product(**product_data))
-
-        return self.product_repository.bulk_create_products(products_data)
-
-    @transaction.atomic
-    def create_receipt_from_json(
-        self,
-        *,
-        user: User,
-        account: Account,
-        data: dict[str, Any],
-    ) -> Receipt:
-        """Create receipt from JSON data.
-
-        Args:
-            user: User creating the receipt
-            account: Account to charge
-            data: Dictionary with receipt data. Can have:
-                - seller: dict with seller data OR
-                - name_seller: string (for upload image format)
-                - product: list of product dicts (API format) OR
-                - items: list of product dicts (upload image format)
-                - receipt_date: string or datetime
-                - total_sum: decimal value
-                - number_receipt: int
-                - operation_type: int
-                - nds10: decimal value (optional)
-                - nds20: decimal value (optional)
-
-        Returns:
-            Created Receipt instance
-        """
-        account_balance = self.account_repository.get_by_id(account.pk)
-
-        if account_balance.user != user:
-            raise ValueError('Account does not belong to user')
-
-        total_sum_value = data.get('total_sum')
-        if total_sum_value is None:
-            raise ValueError('total_sum is required')
-
-        total_sum = decimal.Decimal(str(total_sum_value))
-        self.account_service.apply_receipt_spend(account_balance, total_sum)
-
-        seller = self._create_or_get_seller(data, user)
-
-        receipt_date = self._parse_receipt_date(data.get('receipt_date'))
-
-        receipt = self.receipt_repository.create_receipt(
-            user=user,
-            account=account,
-            receipt_date=receipt_date,
-            seller=seller,
-            total_sum=total_sum,
-            number_receipt=data.get('number_receipt'),
-            operation_type=data.get('operation_type', 0),
-            nds10=decimal.Decimal(str(data.get('nds10')))
-            if data.get('nds10')
-            else None,
-            nds20=decimal.Decimal(str(data.get('nds20')))
-            if data.get('nds20')
-            else None,
-            manual=False,
-        )
-
-        products = self._create_products_from_json(data, user)
-        if products:
-            receipt.product.set(products)
-
-        return receipt
-=======
                 'retail_place_address': seller_data.retail_place_address
                 or 'Нет данных',
                 'retail_place': seller_data.retail_place or 'Нет данных',
@@ -353,5 +202,4 @@
     number_receipt: int | None = None
     operation_type: int | None = None
     nds10: Decimal | None = None
-    nds20: Decimal | None = None
->>>>>>> e262a788
+    nds20: Decimal | None = None