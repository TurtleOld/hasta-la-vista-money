--- conflicted
+++ resolved
@@ -123,7 +123,7 @@
             tzinfo=timezone.get_current_timezone(),
         )
 
-    def _check_receipt_exists(
+    def _check_exist_receipt(
         self,
         user: User,
         number_receipt: int | None,
@@ -142,11 +142,7 @@
             number_receipt=number_receipt,
         )
 
-<<<<<<< HEAD
     def _convert_to_decimal(self, value: str | int | float | Decimal) -> Decimal:
-=======
-    def _convert_to_decimal(self, value: Any) -> Decimal:
->>>>>>> 6b72e488
         """Convert value to Decimal.
 
         Args:
@@ -157,14 +153,10 @@
         """
         return Decimal(str(value))
 
-<<<<<<< HEAD
     def _convert_to_optional_decimal(
         self,
         value: str | int | float | Decimal | None,
     ) -> Decimal | None:
-=======
-    def _convert_to_optional_decimal(self, value: Any) -> Decimal | None:
->>>>>>> 6b72e488
         """Convert value to Decimal or return None.
 
         Args:
@@ -176,7 +168,6 @@
         if value is None:
             return None
         return self._convert_to_decimal(value)
-<<<<<<< HEAD
 
     def _get_analysis_function(
         self,
@@ -312,8 +303,6 @@
             ),
             products_data=receipt_data.get('items', []),
         )
-=======
->>>>>>> 6b72e488
 
     @transaction.atomic
     def process_uploaded_image(
@@ -344,8 +333,7 @@
             ReceiptImportResult with success status and receipt or error.
         """
         try:
-<<<<<<< HEAD
-            func = self._get_analysis_function(analyze_func)
+            func = self._get_analysis_function(image_analysis_function)
             raw_json = self._analyze_image(uploaded_file, func, user.pk)
             receipt_data = self._parse_receipt_json(raw_json)
         except (json.JSONDecodeError, ValueError, TypeError):
@@ -356,56 +344,5 @@
             return validation_result
 
         receipt = self._create_receipt_from_data(user, account, receipt_data)
-=======
-            analysis_function = image_analysis_function
-            if analysis_function is None:
-                analysis_function = receipts_services.analyze_image_with_ai
-
-            sig = inspect.signature(analysis_function)
-            params = list(sig.parameters.keys())
-            if len(params) >= MIN_FUNCTION_PARAMS_COUNT and 'user_id' in params:
-                raw_response = analysis_function(uploaded_file, user_id=user.pk)  # type: ignore[call-arg]
-            else:
-                raw_response = analysis_function(uploaded_file)  # type: ignore[call-arg]
-            if raw_response and 'json' in raw_response:
-                raw_response = self._clean_json_response(raw_response)
-            receipt_data = json.loads(raw_response)
-        except (json.JSONDecodeError, ValueError, TypeError):
-            return ReceiptImportResult(success=False, error='invalid_file')
-
-        number_receipt = receipt_data.get('number_receipt')
-        if self._check_receipt_exists(
-            user,
-            number_receipt,
-        ).exists():
-            return ReceiptImportResult(success=False, error='exists')
-
-        receipt = self.receipt_creator_service.create_receipt_with_products(
-            user=user,
-            account=account,
-            receipt_data=ReceiptCreateData(
-                receipt_date=self._parse_receipt_date(
-                    receipt_data['receipt_date']
-                ),
-                total_sum=self._convert_to_decimal(receipt_data['total_sum']),
-                number_receipt=receipt_data.get('number_receipt'),
-                nds10=self._convert_to_optional_decimal(
-                    receipt_data.get('nds10')
-                ),
-                nds20=self._convert_to_optional_decimal(
-                    receipt_data.get('nds20')
-                ),
-                operation_type=receipt_data.get('operation_type', 0),
-            ),
-            seller_data=SellerCreateData(
-                name_seller=str(
-                    receipt_data.get('name_seller', 'Неизвестный продавец')
-                ),
-                retail_place_address=receipt_data.get('retail_place_address'),
-                retail_place=receipt_data.get('retail_place'),
-            ),
-            products_data=receipt_data.get('items', []),
-        )
->>>>>>> 6b72e488
 
         return ReceiptImportResult(success=True, error=None, receipt=receipt)