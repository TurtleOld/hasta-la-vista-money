<<<<<<< HEAD
import json
import re
from datetime import datetime
=======
>>>>>>> e262a788
from decimal import Decimal
from typing import TYPE_CHECKING, Any, ClassVar, cast

import structlog
from django.contrib import messages
from django.contrib.auth.mixins import LoginRequiredMixin
from django.contrib.messages.views import SuccessMessageMixin
from django.db.models import Count, ProtectedError, QuerySet, Sum, Window
from django.db.models.expressions import F
from django.db.models.functions import RowNumber, TruncMonth

from hasta_la_vista_money.core.mixins.base import FormErrorHandlingMixin
from hasta_la_vista_money.core.types import RequestWithContainer

if TYPE_CHECKING:
    from django.forms import ModelChoiceField
from django.http import Http404, HttpRequest, HttpResponse, JsonResponse
from django.shortcuts import get_object_or_404, redirect
from django.urls import reverse_lazy
from django.utils.translation import gettext_lazy
from django.utils.translation import gettext_lazy as _
from django.views.generic import CreateView, DeleteView, FormView, ListView
from django_stubs_ext import StrOrPromise

from core.views import (
    BaseEntityCreateView,
    BaseEntityFilterView,
    BaseEntityUpdateView,
)
from hasta_la_vista_money import constants
from hasta_la_vista_money.core.mixins import EntityListViewMixin, UserAuthMixin
from hasta_la_vista_money.core.views import (
    BaseEntityCreateView,
    BaseEntityFilterView,
    BaseEntityUpdateView,
)
from hasta_la_vista_money.finance_account.models import Account
from hasta_la_vista_money.receipts.forms import (
    ProductFormSet,
    ReceiptFilter,
    ReceiptForm,
    SellerForm,
    UploadImageForm,
)
from hasta_la_vista_money.receipts.models import Receipt, Seller
from hasta_la_vista_money.receipts.services import (
    analyze_image_with_ai,
    paginator_custom_view,
)
from hasta_la_vista_money.users.models import User

logger = structlog.get_logger(__name__)


class BaseView:
    """Base view class for receipts views."""

    def get_template_name(self) -> str:
        return 'receipts/receipts.html'

    def get_success_url(self) -> str | StrOrPromise | None:
        return reverse_lazy('receipts:list')


<<<<<<< HEAD
class ReceiptView(BaseEntityFilterView, BaseView):
    model = Receipt
    filterset_class: type[ReceiptFilter] = ReceiptFilter
    template_name: str = 'receipts/receipts.html'
    request: AuthRequest
=======
class ReceiptView(BaseEntityFilterView, BaseView, EntityListViewMixin):
    model = Receipt
    filterset_class: type[ReceiptFilter] = ReceiptFilter
    template_name: str = 'receipts/receipts.html'
>>>>>>> e262a788

    def get_queryset(self) -> QuerySet[Receipt]:
        request = self.get_request_with_container()
        receipt_repository = request.container.receipts.receipt_repository()
        group_id = request.GET.get('group_id') or 'my'
        account_service = request.container.core.account_service()
        users_in_group = account_service.get_users_for_group(
            request.user,
            group_id,
        )
        if users_in_group:
            return cast(
                'QuerySet[Receipt, Receipt]',
                receipt_repository.get_by_users_with_related(users_in_group),
            )
        return cast(
            'QuerySet[Receipt, Receipt]',
            receipt_repository.filter(pk__in=[]),
        )

    def get_context_data(
        self,
        *,
        object_list: Any = None,
        **kwargs: object,
    ) -> dict[str, object]:
        request = self.get_request_with_container()
        user = get_object_or_404(
            User.objects.prefetch_related('groups'),
            username=request.user,
        )
        group_id = request.GET.get('group_id') or 'my'

        receipt_queryset: QuerySet[Receipt]
        seller_queryset: QuerySet[Seller]
        account_queryset: QuerySet[Account]

        receipt_repository = request.container.receipts.receipt_repository()
        seller_repository = request.container.receipts.seller_repository()
        account_repository = (
            request.container.finance_account.account_repository()
        )

        account_service = request.container.core.account_service()
        users_in_group = account_service.get_users_for_group(user, group_id)

        if users_in_group:
            receipt_queryset = receipt_repository.get_by_users_with_related(
                users_in_group,
            )
            seller_queryset = seller_repository.unique_by_name_for_users(
                users_in_group,
            )
            account_queryset = account_repository.get_by_user_and_group(
                user,
                group_id,
            )
        else:
            receipt_queryset = receipt_repository.filter(pk__in=[])
            seller_queryset = seller_repository.filter(pk__in=[])
            account_queryset = account_repository.filter(pk__in=[])

        seller_form = SellerForm()
        receipt_filter = self.get_filtered_queryset(
            ReceiptFilter,
            receipt_queryset,
        )
        receipt_form = ReceiptForm()
        account_field = cast(
            'ModelChoiceField[Account]',
            receipt_form.fields['account'],
        )
        account_field.queryset = account_queryset
        seller_field = cast(
            'ModelChoiceField[Seller]',
            receipt_form.fields['seller'],
        )
        seller_field.queryset = seller_queryset

        product_formset = ProductFormSet()

        total_sum_receipts = self.calculate_total_amount(
            receipt_filter.qs,
            amount_field='total_sum',
        )
        total_receipts: QuerySet[Receipt] = receipt_filter.qs

        receipt_info_by_month = (
            receipt_queryset.annotate(
                month=TruncMonth('receipt_date'),
            )
            .values(
                'month',
                'account__name_account',
            )
            .annotate(
                count=Count('id'),
                total_amount=Sum('total_sum'),
            )
            .order_by('-month')
        )

        paginate_by_value = (
            self.paginate_by if self.paginate_by is not None else 10
        )
        page_receipts: Any = paginator_custom_view(
            self.request,
            total_receipts,
            paginate_by_value,
            'receipts',
        )

        pages_receipt_table: Any = paginator_custom_view(
            self.request,
            receipt_info_by_month,
            paginate_by_value,
            'receipts',
        )

        context: dict[str, object] = super().get_context_data(
            object_list=object_list,
            **kwargs,
        )
        context['receipts'] = page_receipts
        context['receipt_filter'] = receipt_filter
        context['total_receipts'] = total_receipts
        context['total_sum_receipts'] = total_sum_receipts
        context['seller_form'] = seller_form
        context['receipt_form'] = receipt_form
        context['product_formset'] = product_formset
        context['receipt_info_by_month'] = pages_receipt_table
        context['user_groups'] = user.groups.all()

        return context


class SellerCreateView(
    LoginRequiredMixin,
    SuccessMessageMixin[SellerForm],
    CreateView[Seller, SellerForm],
    BaseView,
    UserAuthMixin,
):
    model = Seller
    form_class: type[SellerForm] = SellerForm

    def post(
        self,
        request: HttpRequest,
    ) -> JsonResponse:
        seller_form = SellerForm(request.POST)
        if seller_form.is_valid():
            seller = seller_form.save(commit=False)
            seller.user = request.user
            seller.save()
            messages.success(
                self.request,
                constants.SUCCESS_MESSAGE_CREATE_SELLER,
            )
            response_data: dict[str, Any] = {'success': True}
        else:
            response_data = {
                'success': False,
                'errors': seller_form.errors,
            }
        return JsonResponse(response_data)


class ReceiptCreateView(
    BaseEntityCreateView[Receipt, ReceiptForm],
    BaseView,
    UserAuthMixin,
):
    model = Receipt
    form_class = ReceiptForm
    success_message = constants.SUCCESS_MESSAGE_CREATE_RECEIPT

    def setup(
        self,
        request: HttpRequest,
        *args: object,
        **kwargs: object,
    ) -> None:
        super().setup(request, *args, **kwargs)
        self.request = cast('RequestWithContainer', request)

    def get_form(
        self,
        form_class: type[ReceiptForm] | None = None,
    ) -> ReceiptForm:
        form = super().get_form(form_class)
        if self.request is None:
            raise ValueError('Request is not set')
        current_user = self.request.user
        account_field = cast(
            'ModelChoiceField[Account]',
            form.fields['account'],
        )
        account_field.queryset = Account.objects.by_user_with_related(
            current_user,
        )
        seller_field = cast('ModelChoiceField[Seller]', form.fields['seller'])
        seller_field.queryset = Seller.objects.for_user(current_user)
        return form

    @staticmethod
    def check_exist_receipt(
        request: RequestWithContainer,
        receipt_form: ReceiptForm,
    ) -> QuerySet[Receipt]:
        number_receipt = receipt_form.cleaned_data.get('number_receipt')
        if not isinstance(request.user, User):
            raise TypeError('User must be authenticated')
        receipt_repository = request.container.receipts.receipt_repository()
        return cast(
            'QuerySet[Receipt, Receipt]',
            receipt_repository.get_by_user_and_number(
                user=request.user,
                number_receipt=number_receipt,
            ),
        )

    @staticmethod
    def create_receipt(
        request: RequestWithContainer,
        receipt_form: ReceiptForm,
        product_formset: 'ProductFormSet',  # type: ignore[valid-type]
        seller: Seller,
    ) -> Receipt | None:
        receipt_creator_service = (
            request.container.receipts.receipt_creator_service()
        )
        result = receipt_creator_service.create_manual_receipt(
            user=cast('User', request.user),
            receipt_form=receipt_form,
            product_formset=product_formset,
            seller=seller,
        )
        return cast('Receipt | None', result)

    def form_valid_receipt(
        self,
        receipt_form: ReceiptForm,
        product_formset: 'ProductFormSet',  # type: ignore[valid-type]
        seller: Seller,
    ) -> bool:
        request = cast('RequestWithContainer', self.request)
        number_receipt = self.check_exist_receipt(
            request,
            receipt_form,
        )
        if number_receipt:
            messages.error(
                request,
                _(constants.RECEIPT_ALREADY_EXISTS),
            )
            return False
        self.create_receipt(
            request,
            receipt_form,
            product_formset,
            seller,
        )
        messages.success(
            self.request,
            constants.SUCCESS_MESSAGE_CREATE_RECEIPT,
        )
        return True

    def get_context_data(self, **kwargs: Any) -> dict[str, Any]:
        context: dict[str, Any] = super().get_context_data(**kwargs)
        context['receipt_form'] = self.get_form()
        context['product_formset'] = ProductFormSet()
        return context

    def form_valid(self, form: ReceiptForm) -> HttpResponse:  # type: ignore[override]
        seller = cast('Seller', form.cleaned_data.get('seller'))
        product_formset = ProductFormSet(self.request.POST)

        valid_form = form.is_valid() and product_formset.is_valid()
        if valid_form:
            success = self.form_valid_receipt(
                receipt_form=form,
                product_formset=product_formset,
                seller=seller,
            )
            if success:
                return super().form_valid(form)
            return self.form_invalid(form)
        return self.form_invalid(form)

    def form_invalid(self, form: ReceiptForm) -> HttpResponse:
        product_formset = ProductFormSet(self.request.POST)
        context: dict[str, Any] = self.get_context_data(form=form)
        context['product_formset'] = product_formset
        return self.render_to_response(context)

    def get_absolute_url(self) -> str:
        return str(reverse_lazy('receipts:list'))


class ReceiptUpdateView(
    BaseEntityUpdateView[Receipt, ReceiptForm],
    BaseView,
    UserAuthMixin,
):
    model = Receipt
    form_class: type[ReceiptForm] = ReceiptForm
    template_name: str = 'receipts/receipt_update.html'
    success_message: str = str(constants.SUCCESS_MESSAGE_UPDATE_RECEIPT)

    def get_object(self, queryset: QuerySet[Receipt] | None = None) -> Receipt:
        try:
            request = cast('RequestWithContainer', self.request)
            receipt_repository = request.container.receipts.receipt_repository()
            receipt = receipt_repository.get_by_id(self.kwargs['pk'])
            if receipt.user != self.request.user:
                raise Http404('Receipt not found')
        except Receipt.DoesNotExist:
            logger.exception('Receipt not found', pk=self.kwargs['pk'])
            raise
        return cast('Receipt', receipt)

    def _setup_form_querysets(self, form: ReceiptForm) -> None:
        request = cast('RequestWithContainer', self.request)
        current_user = cast('User', request.user)
        account_repository = (
            request.container.finance_account.account_repository()
        )
        seller_repository = request.container.receipts.seller_repository()
        account_field = cast(
            'ModelChoiceField[Account]',
            form.fields['account'],
        )
        account_field.queryset = account_repository.get_by_user_with_related(
            current_user,
        )
        seller_field = cast(
            'ModelChoiceField[Seller]',
            form.fields['seller'],
        )
        seller_field.queryset = seller_repository.get_by_user(current_user)

    def get_context_data(self, **kwargs: Any) -> dict[str, Any]:
        context: dict[str, Any] = super().get_context_data(**kwargs)
        receipt_form = self.get_form()
        self._setup_form_querysets(receipt_form)

        context['receipt_form'] = receipt_form

        existing_products = self.object.product.all()
        initial_data: list[dict[str, Any]] = [
            {
                'product_name': product.product_name,
                'price': product.price,
                'quantity': product.quantity,
                'amount': product.amount,
            }
            for product in existing_products
        ]
        context['product_formset'] = ProductFormSet(initial=initial_data)
        return context

    def get_form(
        self,
        form_class: type[ReceiptForm] | None = None,
    ) -> ReceiptForm:
        form = super().get_form(form_class)
        self._setup_form_querysets(form)
        return form

    def form_valid(self, form: ReceiptForm) -> HttpResponse:  # type: ignore[override]
        receipt = self.get_object()
        product_formset = ProductFormSet(self.request.POST)
        request = cast('RequestWithContainer', self.request)
        current_user = cast('User', request.user)

        self._setup_form_querysets(form)

        if form.is_valid() and product_formset.is_valid():
            receipt_updater_service = (
                request.container.receipts.receipt_updater_service()
            )
            receipt_updater_service.update_receipt(
                user=current_user,
                receipt=receipt,
                form=form,
                product_formset=product_formset,
            )

            return super().form_valid(form)
        return self.form_invalid(form)

    def form_invalid(self, form: ReceiptForm) -> HttpResponse:
        product_formset = ProductFormSet(self.request.POST)
        context: dict[str, Any] = self.get_context_data(form=form)
        context['product_formset'] = product_formset

        if not form.is_valid():
            messages.error(
                self.request,
                'Пожалуйста, исправьте ошибки в форме.',
            )
        if not product_formset.is_valid():
            messages.error(
                self.request,
                'Пожалуйста, исправьте ошибки в товарах.',
            )

        return self.render_to_response(context)

    def update_account_balance(
        self,
        old_account: Account,
        new_account: Account,
        old_total_sum: Decimal,
        new_total_sum: Decimal,
    ) -> None:
        """
        Обновляет баланс счёта при изменении суммы чека.

        Логика:
        1. Если счёт не изменился:
           - Вычисляем разницу между старой и новой суммой
           - Если сумма увеличилась → уменьшаем баланс на разницу
           - Если сумма уменьшилась → увеличиваем баланс на разницу
        2. Если счёт изменился:
           - Возвращаем старую сумму на старый счёт
           - Списываем новую сумму с нового счёта
        """

        # Примечание: проверку владельца счёта опускаем, так как доступ к чеку
        # и валидные queryset'ы аккаунтов уже ограничивают пользователя выше.

        request = cast('RequestWithContainer', self.request)
        account_repository = (
            request.container.finance_account.account_repository()
        )
        try:
            old_account_obj = account_repository.get_by_id(old_account.pk)
            new_account_obj = account_repository.get_by_id(new_account.pk)

            if old_account.pk == new_account.pk:
                difference = new_total_sum - old_total_sum
                if difference > 0:
                    old_account_obj.balance -= difference
                else:
                    old_account_obj.balance += abs(difference)
                old_account_obj.save()
            else:
                old_account_obj.balance += old_total_sum
                old_account_obj.save()

                new_account_obj.balance -= new_total_sum
                new_account_obj.save()

        except Account.DoesNotExist:
            logger.exception(
                'Account not found during receipt update',
                error=str(self.request.user),
            )


class ReceiptDeleteView(
    LoginRequiredMixin,
    DeleteView[Receipt, Any],
    BaseView,
    UserAuthMixin,
):
    model = Receipt
    success_url = reverse_lazy('receipts:list')

    def get_object(self, queryset: QuerySet[Receipt] | None = None) -> Receipt:
        request = cast('RequestWithContainer', self.request)
        receipt_repository = request.container.receipts.receipt_repository()
        receipt = (
            receipt_repository.get_by_user_with_related(self.request.user)
            .filter(pk=self.kwargs['pk'])
            .first()
        )
        if receipt is None:
            raise Http404('Receipt not found')
        return cast('Receipt', receipt)

    def get_success_url(self) -> str:
        return str(self.success_url)

    def post(
        self,
        request: HttpRequest,
        *args: object,
        **kwargs: object,
    ) -> HttpResponse:
        receipt = self.get_object()
        account = receipt.account
        amount = receipt.total_sum
        account_balance = get_object_or_404(Account, pk=account.pk)

        try:
            if account_balance.user == self.request.user:
                account_balance.balance += amount
                account_balance.save()

                for product in receipt.product.all():
                    product.delete()

                receipt.delete()
                messages.success(
                    self.request,
                    constants.SUCCESS_MESSAGE_DELETE_RECEIPT,
                )
                return redirect(str(self.success_url))
        except ProtectedError:
            messages.error(
                self.request,
                constants.UNSUCCESSFULLY_MESSAGE_DELETE_ACCOUNT,
            )
            return redirect(str(self.success_url))
        return redirect(str(self.success_url))


class ProductByMonthView(LoginRequiredMixin, ListView[Receipt]):
    template_name = 'receipts/purchased_products.html'
    model = Receipt
    login_url = '/login/'

    def get_context_data(
        self,
        *,
        object_list: Any = None,
        **kwargs: Any,
    ) -> dict[str, Any]:
        context: dict[str, Any] = super().get_context_data(
            object_list=object_list,
            **kwargs,
        )

        request = cast('RequestWithContainer', self.request)
        current_user = cast('User', request.user)

        receipt_repository = request.container.receipts.receipt_repository()

        all_purchased_products = (
            receipt_repository.filter(user=current_user)
            .select_related('user')
            .prefetch_related('product')
            .values('product__product_name')
            .annotate(products=Count('product__product_name'))
            .order_by('-products')
            .distinct()[: constants.RECEIPTS_DISTINCT_LIMIT]
        )

        purchased_products_by_month = (
            receipt_repository.filter(user=current_user)
            .select_related('user')
            .prefetch_related('product')
            .annotate(month=TruncMonth('receipt_date'))
            .values('month', 'product__product_name')
            .annotate(total_quantity=Sum('product__quantity'))
            .annotate(
                rank=Window(
                    expression=RowNumber(),
                    partition_by=[F('month')],
                    order_by=F('total_quantity').desc(),
                ),
            )
            .filter(rank__lte=constants.RECEIPT_RANK_LIMIT)
            .order_by('month', 'rank')
        )

        data: dict[Any, dict[str, Decimal]] = {}

        for item in purchased_products_by_month:
            product_name = item['product__product_name']
            month = item['month']
            total_quantity = item['total_quantity']

            if month not in data:
                data[month] = {}

            if product_name not in data[month]:
                data[month][product_name] = Decimal(0)

            data[month][product_name] += total_quantity or Decimal(0)

        context['purchased_products_by_month'] = data
        context['frequently_purchased_products'] = all_purchased_products

        return context


class UploadImageView(
    LoginRequiredMixin,
    FormView[UploadImageForm],
    FormErrorHandlingMixin,
):
    template_name = 'receipts/upload_image.html'
    form_class: type[UploadImageForm] = UploadImageForm
    success_url: ClassVar[str] = cast('str', reverse_lazy('receipts:list'))  # type: ignore[misc]

    def get_form_kwargs(self) -> dict[str, Any]:
        kwargs = super().get_form_kwargs()
        kwargs['user'] = self.request.user
        return kwargs

    def form_valid(self, form: UploadImageForm) -> HttpResponse:
        try:
            uploaded_file = self._get_uploaded_file()
            request = cast('RequestWithContainer', self.request)
            user = cast('User', request.user)
            account = form.cleaned_data.get('account')
            if account is None:
                messages.error(request, constants.INVALID_FILE_FORMAT)
                return super().form_invalid(form)

            receipt_import_service = (
                request.container.receipts.receipt_import_service()
            )
            result = receipt_import_service.process_uploaded_image(
                user=user,
                account=account,
                uploaded_file=uploaded_file,
                analyze_func=analyze_image_with_ai,
            )

            if not result.success:
                error_messages = {
                    'invalid_file': (
                        ValueError(constants.INVALID_FILE_FORMAT),
                        constants.INVALID_FILE_FORMAT,
                    ),
                    'exists': (
                        ValueError(constants.RECEIPT_ALREADY_EXISTS),
                        str(gettext_lazy(constants.RECEIPT_ALREADY_EXISTS)),
                    ),
                }
                error_tuple = error_messages.get(
                    result.error,
                    (
                        ValueError(constants.ERROR_PROCESSING_RECEIPT),
                        constants.ERROR_PROCESSING_RECEIPT,
                    ),
                )
                return self.handle_form_error_with_message(
                    form,
                    error_tuple[0],
                    error_tuple[1],
                )

            messages.success(
                request,
                'Чек успешно загружен и обработан!',
            )
            return super().form_valid(form)
        except ValueError as e:
            logger.exception('Error processing receipt', error=e)
            return self.handle_form_error_with_message(
                form,
                e,
                constants.INVALID_FILE_FORMAT,
            )
        except Exception as e:
            logger.exception('Error processing receipt', error=e)
            return self.handle_form_error_with_message(
                form,
                e,
                constants.ERROR_PROCESSING_RECEIPT,
            )

    def _get_uploaded_file(self) -> Any:
        """Extract uploaded file from request."""
        uploaded_file: Any = self.request.FILES['file']
        if isinstance(uploaded_file, list):
            uploaded_file = uploaded_file[0]
<<<<<<< HEAD
        return uploaded_file

    def _process_uploaded_file(self, uploaded_file: Any) -> dict[str, Any]:
        """Process uploaded file and return decoded JSON receipt."""
        json_receipt: Any = analyze_image_with_ai(uploaded_file)
        if json_receipt and 'json' in json_receipt:
            json_receipt = self.clean_json_response(json_receipt)
        result: dict[str, Any] = json.loads(json_receipt)
        return result

    def _handle_receipt_processing(
        self,
        decode_json_receipt: dict[str, Any],
        user: User,
        account: Account,
    ) -> HttpResponse:
        """Handle receipt processing logic."""
        number_receipt = decode_json_receipt['number_receipt']
        receipt_exists = self.check_exist_receipt(user, number_receipt)

        if receipt_exists.exists():
            messages.error(
                self.request,
                gettext_lazy(constants.RECEIPT_ALREADY_EXISTS),
            )
            return super().form_invalid(self.get_form())

        receipt_creator_service = (
            self.request.container.receipts.receipt_creator_service()
        )
        receipt_creator_service.create_receipt_from_json(
            user=user,
            account=account,
            data=decode_json_receipt,
        )

        messages.success(
            self.request,
            'Чек успешно загружен и обработан!',
        )
        return super().form_valid(self.get_form())

    def check_exist_receipt(
        self,
        user: User,
        number_receipt: int | None,
    ) -> QuerySet[Receipt]:
        receipt_repository = (
            self.request.container.receipts.receipt_repository()
        )
        return receipt_repository.get_by_user_and_number(
            user=user,
            number_receipt=number_receipt,
        )

    @staticmethod
    def clean_json_response(text: str) -> str:
        match = re.search(r'```(?:json)?\s*({.*?})\s*```', text, re.DOTALL)
        if match:
            return match.group(1)
        return text.strip()

    @staticmethod
    def _parse_receipt_date(date_str: str) -> datetime:
        """Parse receipt date string into timezone-aware datetime."""
        normalized_date = UploadImageView.normalize_date(date_str)
        day, month, year = normalized_date.split(' ')[0].split('.')
        hour, minute = normalized_date.split(' ')[1].split(':')
        return timezone.make_aware(
            datetime(
                int(year),
                int(month),
                int(day),
                int(hour),
                int(minute),
                tzinfo=timezone.get_current_timezone(),
            ),
            timezone.get_current_timezone(),
        )

    @staticmethod
    def normalize_date(date_str: str) -> str:
        try:
            day, month, year = date_str.split(' ')[0].split('.')
            hour, minute = date_str.split(' ')[1].split(':')
            aware_dt = timezone.make_aware(
                datetime(
                    int(year),
                    int(month),
                    int(day),
                    int(hour),
                    int(minute),
                    tzinfo=timezone.get_current_timezone(),
                ),
                timezone.get_current_timezone(),
            )
            return aware_dt.strftime('%d.%m.%Y %H:%M')
        except ValueError:
            day, month, year_short, time = date_str.replace(' ', '.').split('.')
            current_century = str(timezone.now().year)[:2]
            return f'{day}.{month}.{current_century}{year_short} {time}'


@require_GET
def ajax_receipts_by_group(request: HttpRequest) -> HttpResponse:
    receipt_repository = request.container.receipts.receipt_repository()
    group_id = request.GET.get('group_id') or 'my'
    if not isinstance(request.user, User):
        receipt_queryset = receipt_repository.filter(pk__in=[])
        user_groups = Group.objects.none()
    else:
        user = User.objects.prefetch_related('groups').get(
            pk=request.user.pk,
        )
        account_service = request.container.core.account_service()
        users_in_group = account_service.get_users_for_group(user, group_id)

        if users_in_group:
            receipt_queryset = receipt_repository.get_by_users(users_in_group)
        else:
            receipt_queryset = receipt_repository.filter(pk__in=[])

        user_groups = user.groups.all()

    receipts = (
        receipt_queryset.select_related('seller', 'user')
        .prefetch_related('product')
        .order_by('-receipt_date')[: constants.RECENT_RECEIPTS_LIMIT]
    )
    return render(
        request,
        'receipts/receipts_block.html',
        {
            'receipts': receipts,
            'user_groups': user_groups,
        },
    )
=======
        return uploaded_file
>>>>>>> e262a788
<|MERGE_RESOLUTION|>--- conflicted
+++ resolved
@@ -1,9 +1,3 @@
-<<<<<<< HEAD
-import json
-import re
-from datetime import datetime
-=======
->>>>>>> e262a788
 from decimal import Decimal
 from typing import TYPE_CHECKING, Any, ClassVar, cast
 
@@ -68,18 +62,10 @@
         return reverse_lazy('receipts:list')
 
 
-<<<<<<< HEAD
-class ReceiptView(BaseEntityFilterView, BaseView):
-    model = Receipt
-    filterset_class: type[ReceiptFilter] = ReceiptFilter
-    template_name: str = 'receipts/receipts.html'
-    request: AuthRequest
-=======
 class ReceiptView(BaseEntityFilterView, BaseView, EntityListViewMixin):
     model = Receipt
     filterset_class: type[ReceiptFilter] = ReceiptFilter
     template_name: str = 'receipts/receipts.html'
->>>>>>> e262a788
 
     def get_queryset(self) -> QuerySet[Receipt]:
         request = self.get_request_with_container()
@@ -754,144 +740,4 @@
         uploaded_file: Any = self.request.FILES['file']
         if isinstance(uploaded_file, list):
             uploaded_file = uploaded_file[0]
-<<<<<<< HEAD
-        return uploaded_file
-
-    def _process_uploaded_file(self, uploaded_file: Any) -> dict[str, Any]:
-        """Process uploaded file and return decoded JSON receipt."""
-        json_receipt: Any = analyze_image_with_ai(uploaded_file)
-        if json_receipt and 'json' in json_receipt:
-            json_receipt = self.clean_json_response(json_receipt)
-        result: dict[str, Any] = json.loads(json_receipt)
-        return result
-
-    def _handle_receipt_processing(
-        self,
-        decode_json_receipt: dict[str, Any],
-        user: User,
-        account: Account,
-    ) -> HttpResponse:
-        """Handle receipt processing logic."""
-        number_receipt = decode_json_receipt['number_receipt']
-        receipt_exists = self.check_exist_receipt(user, number_receipt)
-
-        if receipt_exists.exists():
-            messages.error(
-                self.request,
-                gettext_lazy(constants.RECEIPT_ALREADY_EXISTS),
-            )
-            return super().form_invalid(self.get_form())
-
-        receipt_creator_service = (
-            self.request.container.receipts.receipt_creator_service()
-        )
-        receipt_creator_service.create_receipt_from_json(
-            user=user,
-            account=account,
-            data=decode_json_receipt,
-        )
-
-        messages.success(
-            self.request,
-            'Чек успешно загружен и обработан!',
-        )
-        return super().form_valid(self.get_form())
-
-    def check_exist_receipt(
-        self,
-        user: User,
-        number_receipt: int | None,
-    ) -> QuerySet[Receipt]:
-        receipt_repository = (
-            self.request.container.receipts.receipt_repository()
-        )
-        return receipt_repository.get_by_user_and_number(
-            user=user,
-            number_receipt=number_receipt,
-        )
-
-    @staticmethod
-    def clean_json_response(text: str) -> str:
-        match = re.search(r'```(?:json)?\s*({.*?})\s*```', text, re.DOTALL)
-        if match:
-            return match.group(1)
-        return text.strip()
-
-    @staticmethod
-    def _parse_receipt_date(date_str: str) -> datetime:
-        """Parse receipt date string into timezone-aware datetime."""
-        normalized_date = UploadImageView.normalize_date(date_str)
-        day, month, year = normalized_date.split(' ')[0].split('.')
-        hour, minute = normalized_date.split(' ')[1].split(':')
-        return timezone.make_aware(
-            datetime(
-                int(year),
-                int(month),
-                int(day),
-                int(hour),
-                int(minute),
-                tzinfo=timezone.get_current_timezone(),
-            ),
-            timezone.get_current_timezone(),
-        )
-
-    @staticmethod
-    def normalize_date(date_str: str) -> str:
-        try:
-            day, month, year = date_str.split(' ')[0].split('.')
-            hour, minute = date_str.split(' ')[1].split(':')
-            aware_dt = timezone.make_aware(
-                datetime(
-                    int(year),
-                    int(month),
-                    int(day),
-                    int(hour),
-                    int(minute),
-                    tzinfo=timezone.get_current_timezone(),
-                ),
-                timezone.get_current_timezone(),
-            )
-            return aware_dt.strftime('%d.%m.%Y %H:%M')
-        except ValueError:
-            day, month, year_short, time = date_str.replace(' ', '.').split('.')
-            current_century = str(timezone.now().year)[:2]
-            return f'{day}.{month}.{current_century}{year_short} {time}'
-
-
-@require_GET
-def ajax_receipts_by_group(request: HttpRequest) -> HttpResponse:
-    receipt_repository = request.container.receipts.receipt_repository()
-    group_id = request.GET.get('group_id') or 'my'
-    if not isinstance(request.user, User):
-        receipt_queryset = receipt_repository.filter(pk__in=[])
-        user_groups = Group.objects.none()
-    else:
-        user = User.objects.prefetch_related('groups').get(
-            pk=request.user.pk,
-        )
-        account_service = request.container.core.account_service()
-        users_in_group = account_service.get_users_for_group(user, group_id)
-
-        if users_in_group:
-            receipt_queryset = receipt_repository.get_by_users(users_in_group)
-        else:
-            receipt_queryset = receipt_repository.filter(pk__in=[])
-
-        user_groups = user.groups.all()
-
-    receipts = (
-        receipt_queryset.select_related('seller', 'user')
-        .prefetch_related('product')
-        .order_by('-receipt_date')[: constants.RECENT_RECEIPTS_LIMIT]
-    )
-    return render(
-        request,
-        'receipts/receipts_block.html',
-        {
-            'receipts': receipts,
-            'user_groups': user_groups,
-        },
-    )
-=======
-        return uploaded_file
->>>>>>> e262a788
+        return uploaded_file