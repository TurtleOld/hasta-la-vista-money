import decimal
import json
<<<<<<< HEAD
from typing import Any, cast
=======
from typing import TYPE_CHECKING, Any, cast
>>>>>>> e262a788

from django.db.models import QuerySet
from drf_spectacular.openapi import AutoSchema
from drf_spectacular.utils import (
    OpenApiParameter,
    OpenApiResponse,
    extend_schema,
)
from rest_framework import status
from rest_framework.generics import ListCreateAPIView, RetrieveAPIView
from rest_framework.permissions import IsAuthenticated
from rest_framework.request import Request
from rest_framework.response import Response
from rest_framework.throttling import UserRateThrottle
from rest_framework.views import APIView

from hasta_la_vista_money import constants
from hasta_la_vista_money.core.mixins import (
    FormErrorHandlingMixin,
    UserAuthMixin,
)

if TYPE_CHECKING:
    from hasta_la_vista_money.core.types import RequestWithContainer
    from hasta_la_vista_money.finance_account.models import Account
from hasta_la_vista_money.receipts.mappers.receipt_api_mapper import (
    ReceiptAPIDataMapper,
)
from hasta_la_vista_money.receipts.models import Product, Receipt, Seller
from hasta_la_vista_money.receipts.serializers import (
    ImageDataSerializer,
    ReceiptSerializer,
    SellerSerializer,
)
from hasta_la_vista_money.receipts.validators.receipt_api_validator import (
    ReceiptAPIValidator,
)
from hasta_la_vista_money.users.models import User


@extend_schema(
    tags=['receipts'],
    summary='Список чеков',
    description='Получить список всех чеков текущего пользователя',
)
class ReceiptListAPIView(ListCreateAPIView[Receipt]):
    schema = AutoSchema()
    serializer_class = ReceiptSerializer
    permission_classes = (IsAuthenticated,)
    throttle_classes = (UserRateThrottle,)

    def get_queryset(self) -> QuerySet[Receipt, Receipt]:
        if getattr(self, 'swagger_fake_view', False):
            return Receipt.objects.none()
        user = cast('User', self.request.user)
        return (
            Receipt.objects.filter(user=user)
            .select_related('seller', 'account', 'user')
            .prefetch_related('product')
        )

    def list(self, request: Request, *args: Any, **kwargs: Any) -> Response:
        queryset = self.get_queryset()
        serializer = ReceiptSerializer(queryset, many=True)
        return Response(serializer.data)


@extend_schema(
    tags=['receipts'],
    summary='Детали продавца',
    description='Получить детальную информацию о продавце по ID',
)
class SellerDetailAPIView(RetrieveAPIView[Seller]):
    schema = AutoSchema()
    queryset = Seller.objects.all()
    serializer_class = SellerSerializer
    permission_classes = (IsAuthenticated,)
    throttle_classes = (UserRateThrottle,)
    lookup_field = 'id'

    def get_queryset(self) -> QuerySet[Seller, Seller]:
        if getattr(self, 'swagger_fake_view', False):
            return Seller.objects.none()
        user = cast('User', self.request.user)
        return Seller.objects.filter(
            user__id=user.pk,
        ).select_related(
            'user',
        )


@extend_schema(
    tags=['receipts'],
    summary='Обработка изображения чека',
    description='Отправить изображение чека в формате data URL для обработки',
    request=ImageDataSerializer,
    responses={
        200: OpenApiResponse(
            description='Изображение успешно получено',
            response={
                'type': 'object',
                'properties': {
                    'message': {'type': 'string'},
                    'data_url': {'type': 'string'},
                },
            },
        ),
        400: OpenApiResponse(description='Неверные данные'),
    },
)
class DataUrlAPIView(APIView):
    schema = AutoSchema()
    permission_classes = (IsAuthenticated,)
    throttle_classes = (UserRateThrottle,)

    def post(self, request: Request, *args: Any, **kwargs: Any) -> Response:
        serializer = ImageDataSerializer(data=request.data)

        if serializer.is_valid():
            validated_data = serializer.validated_data
            if validated_data is None:
                return Response(
                    'Invalid data',
                    status=status.HTTP_400_BAD_REQUEST,
                )
            data_url = validated_data.get('data_url')
            if data_url is None:
                return Response(
                    'Data URL is required',
                    status=status.HTTP_400_BAD_REQUEST,
                )
            return Response(
                {
                    'message': 'Data URL received successfully',
                    'data_url': data_url,
                },
                status=status.HTTP_200_OK,
            )
        return Response(
            serializer.errors,
            status=status.HTTP_400_BAD_REQUEST,
        )


@extend_schema(
    tags=['receipts'],
    summary='Создать продавца',
    description='Создать нового продавца для текущего пользователя',
    request=SellerSerializer,
    responses={
        201: SellerSerializer,
        400: OpenApiResponse(description='Неверные данные'),
    },
)
class SellerCreateAPIView(APIView):
    schema = AutoSchema()
    permission_classes = (IsAuthenticated,)
    throttle_classes = (UserRateThrottle,)

    def post(self, request: Request, *args: Any, **kwargs: Any) -> Response:
        serializer = SellerSerializer(data=request.data)
        if serializer.is_valid():
            serializer.save(user=request.user)
            return Response(serializer.data, status=status.HTTP_201_CREATED)
        return Response(serializer.errors, status=status.HTTP_400_BAD_REQUEST)


@extend_schema(
    tags=['receipts'],
    summary='Создать чек',
    description='Создать новый чек с товарами и продавцом',
    request=ReceiptSerializer,
    responses={
        201: ReceiptSerializer,
        400: OpenApiResponse(description='Неверные данные'),
    },
)
class ReceiptCreateAPIView(ListCreateAPIView[Receipt]):
    schema = AutoSchema()
    queryset = Receipt.objects.none()
    serializer_class = ReceiptSerializer
    permission_classes = (IsAuthenticated,)
    throttle_classes = (UserRateThrottle,)

    def __init__(self, *args: Any, **kwargs: Any) -> None:
        """Initialize view with validator and mapper."""
        super().__init__(*args, **kwargs)
        self.validator: ReceiptAPIValidator | None = None
        self.mapper: ReceiptAPIDataMapper | None = None

    def _get_validator(self) -> ReceiptAPIValidator:
        """Get or create validator instance."""
        if self.validator is None:
            request_with_container = cast('RequestWithContainer', self.request)
            receipt_repository = (
                request_with_container.container.receipts.receipt_repository()
            )
            self.validator = ReceiptAPIValidator(
                receipt_repository=receipt_repository,
            )
        return self.validator

    def _get_mapper(self) -> ReceiptAPIDataMapper:
        """Get or create mapper instance."""
        if self.mapper is None:
            self.mapper = ReceiptAPIDataMapper()
        return self.mapper

    def post(self, request: Request, *args: Any, **kwargs: Any) -> Response:
        return self._process_request(request)

    def _process_request(self, request: Request) -> Response:
        """Process incoming request."""
        try:
            request_data = json.loads(request.body)
        except json.JSONDecodeError:
            return self._error_response('Invalid JSON data')

        validator = self._get_validator()
        validation_result = validator.validate_json_data(request_data)
        if not validation_result.is_valid:
            return self._error_response(
                validation_result.error or 'Validation failed',
            )

        try:
            return self._handle_receipt_creation(request_data)
        except (ValueError, TypeError, decimal.InvalidOperation) as error:
            return self._error_response(str(error))

    def _handle_receipt_creation(
        self,
        request_data: dict[str, Any],
    ) -> Response:
        """Handle receipt creation using validator and mapper."""
        validator = self._get_validator()
        mapper = self._get_mapper()

        # Validate user and account
        user_id = request_data.get('user')
        account_id = request_data.get('finance_account')
        validation_result = validator.validate_user_and_account(
            user_id,
            account_id,
        )
        if not validation_result.is_valid:
            return self._error_response(
                validation_result.error or 'User or account validation failed',
            )

        user = cast('User', validation_result.user)
        account = cast('Account', validation_result.account)
        if user is None or account is None:
            return self._error_response('User or account not found')

        # Check if receipt already exists
        if validator.check_receipt_exists(request_data, user):
            return self._error_response('Такой чек уже был добавлен ранее')

        # Map data and create receipt
        receipt_data = mapper.map_request_to_receipt_data(request_data)
        seller_data = mapper.map_request_to_seller_data(request_data)
        products_data = request_data.get('product', [])

        request_with_container = cast('RequestWithContainer', self.request)
        receipt_creator_service = (
            request_with_container.container.receipts.receipt_creator_service()
        )
        receipt = receipt_creator_service.create_receipt_with_products(
            user=user,
            account=account,
            receipt_data=receipt_data,
            seller_data=seller_data,
            products_data=products_data,
        )
        return Response(
            ReceiptSerializer(receipt).data,
            status=status.HTTP_201_CREATED,
        )

    def _error_response(self, message: str) -> Response:
        return Response(
            message,
            status=status.HTTP_400_BAD_REQUEST,
        )


@extend_schema(
    tags=['receipts'],
    summary='Получить чеки по группе',
    description='Получить список чеков для указанной группы пользователей',
    parameters=[
        OpenApiParameter(
            name='group_id',
            type=str,
            location=OpenApiParameter.QUERY,
            description='ID группы (по умолчанию "my")',
            required=False,
        ),
    ],
    responses={
        200: OpenApiResponse(
            description='Список чеков',
            response={
                'type': 'object',
                'properties': {
                    'receipts': {
                        'type': 'array',
                        'items': {'$ref': '#/components/schemas/Receipt'},
                    },
                    'user_groups': {
                        'type': 'array',
                        'items': {
                            'type': 'object',
                            'properties': {
                                'id': {'type': 'integer'},
                                'name': {'type': 'string'},
                            },
                        },
                    },
                },
            },
        ),
    },
)
class ReceiptsByGroupAPIView(APIView, UserAuthMixin, FormErrorHandlingMixin):
    """API view для получения чеков по группе."""

    schema = AutoSchema()
    permission_classes = (IsAuthenticated,)

    def get(
        self,
        request: Request,
        *args: Any,
        **kwargs: Any,
    ) -> Response:
        """Получить чеки по группе."""
        request_with_container = cast('RequestWithContainer', request)
        receipt_repository = (
            request_with_container.container.receipts.receipt_repository()
        )
        group_id = request.query_params.get('group_id') or 'my'

        if not isinstance(request.user, User):
            receipt_queryset = receipt_repository.filter(pk__in=[])
            user_groups = []
        else:
            user = User.objects.prefetch_related('groups').get(
                pk=request.user.pk,
            )
            account_service = (
                request_with_container.container.core.account_service()
            )
            users_in_group = account_service.get_users_for_group(user, group_id)

            if users_in_group:
                receipt_queryset = receipt_repository.get_by_users(
                    users_in_group
                )
            else:
                receipt_queryset = receipt_repository.filter(pk__in=[])

            user_groups = [
                {'id': group.pk, 'name': group.name}
                for group in user.groups.all()
            ]

<<<<<<< HEAD
    def _create_receipt(
        self,
        request_data: dict[str, Any],
        user: User,
        account: Account,
    ) -> Receipt:
        receipt_creator_service = (
            self.request.container.receipts.receipt_creator_service()
        )
        return receipt_creator_service.create_receipt_from_json(
            user=user,
            account=account,
            data=request_data,
        )

=======
        receipts = (
            receipt_queryset.select_related('seller', 'user')
            .prefetch_related('product')
            .order_by('-receipt_date')[: constants.RECENT_RECEIPTS_LIMIT]
        )

        serializer = ReceiptSerializer(receipts, many=True)

        return Response(
            {
                'receipts': serializer.data,
                'user_groups': user_groups,
            },
            status=status.HTTP_200_OK,
        )

>>>>>>> e262a788

@extend_schema(
    tags=['receipts'],
    summary='Удалить чек',
    description='Удалить чек по его ID',
    responses={
        204: OpenApiResponse(description='Чек успешно удален'),
        404: OpenApiResponse(description='Чек не найден'),
    },
)
class ReceiptDeleteAPIView(APIView):
    schema = AutoSchema()
    permission_classes = (IsAuthenticated,)
    throttle_classes = (UserRateThrottle,)

    def delete(
        self,
        request: Request,
        pk: int,
        *args: Any,
        **kwargs: Any,
    ) -> Response:
        try:
            receipt = Receipt.objects.get(id=pk)
            receipt.delete()
            return Response(status=status.HTTP_204_NO_CONTENT)
        except Receipt.DoesNotExist:
            return Response(
                status=status.HTTP_404_NOT_FOUND,
                data={'error': 'Receipt not found'},
            )


@extend_schema(
    tags=['receipts'],
    summary='Автодополнение продавцов',
    description='Поиск продавцов по имени для автодополнения',
    parameters=[
        OpenApiParameter(
            name='q',
            type=str,
            location=OpenApiParameter.QUERY,
            description='Поисковый запрос для фильтрации продавцов',
            required=False,
        ),
    ],
    responses={
        200: OpenApiResponse(
            description='Список найденных продавцов',
            response={
                'type': 'object',
                'properties': {
                    'results': {
                        'type': 'array',
                        'items': {'type': 'string'},
                    },
                },
            },
        ),
    },
)
class SellerAutocompleteAPIView(APIView):
    schema = AutoSchema()
    permission_classes = (IsAuthenticated,)

    def get(self, request: Request, *args: Any, **kwargs: Any) -> Response:
        query = request.GET.get('q', '').strip()
        user = cast('User', request.user)
        sellers: QuerySet[Seller, Seller] = Seller.objects.filter(
            user=user,
        ).only('name_seller')
        if query:
            sellers = sellers.filter(name_seller__icontains=query)
        seller_names: QuerySet[Seller, str] = sellers.values_list(
            'name_seller',
            flat=True,
        ).distinct()[: constants.RECEIPTS_DISTINCT_LIMIT]
        return Response({'results': list(seller_names)})


@extend_schema(
    tags=['receipts'],
    summary='Автодополнение товаров',
    description='Поиск товаров по названию для автодополнения',
    parameters=[
        OpenApiParameter(
            name='q',
            type=str,
            location=OpenApiParameter.QUERY,
            description='Поисковый запрос для фильтрации товаров',
            required=False,
        ),
    ],
    responses={
        200: OpenApiResponse(
            description='Список найденных товаров',
            response={
                'type': 'object',
                'properties': {
                    'results': {
                        'type': 'array',
                        'items': {'type': 'string'},
                    },
                },
            },
        ),
    },
)
class ProductAutocompleteAPIView(APIView):
    schema = AutoSchema()
    permission_classes = (IsAuthenticated,)

    def get(self, request: Request, *args: Any, **kwargs: Any) -> Response:
        query = request.GET.get('q', '').strip()
        user = cast('User', request.user)
        products: QuerySet[Product, Product] = Product.objects.filter(
            user=user,
        ).only('product_name')
        if query:
            products = products.filter(product_name__icontains=query)
        product_names: QuerySet[Product, str] = products.values_list(
            'product_name',
            flat=True,
        ).distinct()[: constants.RECEIPTS_DISTINCT_LIMIT]
        return Response({'results': list(product_names)})<|MERGE_RESOLUTION|>--- conflicted
+++ resolved
@@ -1,10 +1,6 @@
 import decimal
 import json
-<<<<<<< HEAD
-from typing import Any, cast
-=======
 from typing import TYPE_CHECKING, Any, cast
->>>>>>> e262a788
 
 from django.db.models import QuerySet
 from drf_spectacular.openapi import AutoSchema
@@ -373,23 +369,6 @@
                 for group in user.groups.all()
             ]
 
-<<<<<<< HEAD
-    def _create_receipt(
-        self,
-        request_data: dict[str, Any],
-        user: User,
-        account: Account,
-    ) -> Receipt:
-        receipt_creator_service = (
-            self.request.container.receipts.receipt_creator_service()
-        )
-        return receipt_creator_service.create_receipt_from_json(
-            user=user,
-            account=account,
-            data=request_data,
-        )
-
-=======
         receipts = (
             receipt_queryset.select_related('seller', 'user')
             .prefetch_related('product')
@@ -406,7 +385,6 @@
             status=status.HTTP_200_OK,
         )
 
->>>>>>> e262a788
 
 @extend_schema(
     tags=['receipts'],
