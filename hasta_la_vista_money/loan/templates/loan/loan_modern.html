{% extends 'base.html' %}
{% load i18n %}
{% load crispy_forms_tags %}
{% load csp %}
{% load static %}
{% load humanize %}
{% load l10n %}
{% load comma %}

{% block title %}{% translate 'Кредиты' %}{% endblock %}

{% block content %}
<div class="min-h-screen bg-gradient-to-br from-gray-50 to-gray-100 dark:from-gray-900 dark:to-gray-800 py-8">
    <div class="mx-auto max-w-7xl px-4 sm:px-6 lg:px-8">
        <div class="mb-8 rounded-2xl bg-gradient-to-r from-green-600 to-emerald-500 p-8 text-white shadow-xl">
            <div class="flex flex-col md:flex-row md:items-center md:justify-between gap-4">
                <div class="flex-1">
                    <h1 class="text-3xl font-bold mb-2">{% translate 'Управление кредитами' %}</h1>
                    <p class="text-green-50 opacity-90">{% translate 'Отслеживайте ваши кредиты, платежи и графики погашения' %}</p>
                </div>
                <div class="flex-shrink-0">
                    <a href="{% url 'loan:create' %}" class="inline-flex items-center justify-center rounded-lg bg-white px-6 py-3 text-sm font-semibold text-green-600 shadow-md transition-all hover:scale-105 hover:shadow-lg focus:outline-none focus:ring-2 focus:ring-white focus:ring-offset-2 focus:ring-offset-green-600">
                        <svg class="mr-2 h-5 w-5" fill="none" stroke="currentColor" viewBox="0 0 24 24">
                            <path stroke-linecap="round" stroke-linejoin="round" stroke-width="2" d="M12 6v6m0 0v6m0-6h6m-6 0H6"></path>
                        </svg>
                        {% translate 'Добавить кредит' %}
                    </a>
                </div>
            </div>
        </div>

        {% if loan %}
        <div class="mb-8 grid grid-cols-1 gap-6 md:grid-cols-3">
            <div class="group rounded-2xl bg-white p-6 shadow-lg transition-all hover:scale-105 hover:shadow-xl dark:bg-gray-800">
                <div class="mb-4 flex h-16 w-16 items-center justify-center rounded-full bg-gradient-to-br from-green-500 to-emerald-500 text-white shadow-md">
                    <svg class="h-8 w-8" fill="none" stroke="currentColor" viewBox="0 0 24 24">
                        <path stroke-linecap="round" stroke-linejoin="round" stroke-width="2" d="M3 10h18M7 15h1m4 0h1m-7 4h12a3 3 0 003-3V8a3 3 0 00-3-3H6a3 3 0 00-3 3v8a3 3 0 003 3z"></path>
                    </svg>
                </div>
                <div class="text-3xl font-bold text-gray-900 dark:text-gray-100">
                    {% if loan %}
                        {{ loan.count }}
                    {% else %}
                        0
                    {% endif %}
                </div>
                <div class="mt-2 text-sm font-medium uppercase tracking-wide text-gray-500 dark:text-gray-400">{% translate 'Активных кредитов' %}</div>
            </div>

            <div class="group rounded-2xl bg-white p-6 shadow-lg transition-all hover:scale-105 hover:shadow-xl dark:bg-gray-800">
                <div class="mb-4 flex h-16 w-16 items-center justify-center rounded-full bg-gradient-to-br from-amber-500 to-orange-500 text-white shadow-md">
                    <svg class="h-8 w-8" fill="none" stroke="currentColor" viewBox="0 0 24 24">
                        <path stroke-linecap="round" stroke-linejoin="round" stroke-width="2" d="M12 8c-1.657 0-3 .895-3 2s1.343 2 3 2 3 .895 3 2-1.343 2-3 2m0-8c1.11 0 2.08.402 2.599 1M12 8V7m0 1v8m0 0v1m0-1c-1.11 0-2.08-.402-2.599-1M21 12a9 9 0 11-18 0 9 9 0 0118 0z"></path>
                    </svg>
                </div>
                <div class="text-3xl font-bold text-gray-900 dark:text-gray-100">
                    {{ total_loan_amount|comma }} ₽
                </div>
                <div class="mt-2 text-sm font-medium uppercase tracking-wide text-gray-500 dark:text-gray-400">{% translate 'Общая сумма кредитов' %}</div>
            </div>

            <div class="group rounded-2xl bg-white p-6 shadow-lg transition-all hover:scale-105 hover:shadow-xl dark:bg-gray-800">
                <div class="mb-4 flex h-16 w-16 items-center justify-center rounded-full bg-gradient-to-br from-red-500 to-pink-500 text-white shadow-md">
                    <svg class="h-8 w-8" fill="none" stroke="currentColor" viewBox="0 0 24 24">
                        <path stroke-linecap="round" stroke-linejoin="round" stroke-width="2" d="M9 7h6m0 10v-3m-3 3h.01M9 17h.01M9 14h.01M12 14h.01M15 11h.01M12 11h.01M9 11h.01M7 21h10a2 2 0 002-2V5a2 2 0 00-2-2H7a2 2 0 00-2 2v14a2 2 0 002 2z"></path>
                    </svg>
                </div>
                <div class="text-3xl font-bold text-gray-900 dark:text-gray-100">
                    {{ total_overpayment|comma }} ₽
                </div>
                <div class="mt-2 text-sm font-medium uppercase tracking-wide text-gray-500 dark:text-gray-400">{% translate 'Общая переплата' %}</div>
            </div>
        </div>
        {% endif %}

        <div class="mb-8 rounded-2xl bg-white p-6 shadow-lg dark:bg-gray-800">
            <details class="group">
                <summary class="flex cursor-pointer items-center justify-between rounded-lg border border-cyan-500 bg-cyan-50 px-4 py-3 text-sm font-medium text-cyan-700 transition-colors hover:bg-cyan-100 dark:border-cyan-400 dark:bg-cyan-900/20 dark:text-cyan-300 dark:hover:bg-cyan-900/30">
                    <div class="flex items-center gap-2">
                        <svg class="h-5 w-5" fill="none" stroke="currentColor" viewBox="0 0 24 24">
                            <path stroke-linecap="round" stroke-linejoin="round" stroke-width="2" d="M13 16h-1v-4h-1m1-4h.01M21 12a9 9 0 11-18 0 9 9 0 0118 0z"></path>
                        </svg>
                        {% translate 'Подсказка по расчетам' %}
                    </div>
                    <svg class="h-5 w-5 transition-transform group-open:rotate-180" fill="none" stroke="currentColor" viewBox="0 0 24 24">
                        <path stroke-linecap="round" stroke-linejoin="round" stroke-width="2" d="M19 9l-7 7-7-7"></path>
                    </svg>
                </summary>
                <div class="mt-4 space-y-4">
                    <p class="text-gray-700 dark:text-gray-300">
<<<<<<< HEAD
                        <strong class="text-gray-900 dark:text-gray-100">{% translate 'Предупреждение:' %}</strong>
=======
                        <strong class="text-gray-900 dark:text-gray-100">{% translate 'Предупреждение:' %}</strong> 
>>>>>>> d23f0890
                        {% translate 'Поскольку каждый банк производит расчет коэффициента самостоятельно, как следствие, возникают различия в округлении получившихся цифр коэффициента. Данные, предоставленные банком и на этой странице, могут не совпадать!' %}
                    </p>
                    <p class="text-gray-700 dark:text-gray-300">
                        {% translate 'Сведения, указанные банком, являются приоритетными, на текущей странице - справочной информацией для лучшего понимания по планированию бюджета!' %}
                    </p>

                    <div class="mt-6">
                        <h6 class="mb-4 text-lg font-semibold text-gray-900 dark:text-gray-100">{% translate 'Формулы расчета:' %}</h6>
                        <div class="grid gap-6 md:grid-cols-2">
                            <div class="rounded-lg bg-gray-50 p-4 dark:bg-gray-700/50">
                                <strong class="block mb-2 text-gray-900 dark:text-gray-100">{% translate 'Ежемесячная ставка:' %}</strong>
                                <code class="block rounded bg-white px-3 py-2 text-sm dark:bg-gray-800 dark:text-gray-200">Ежемесячная ставка = Ежегодная ставка / 12 месяцев</code>
                            </div>
                            <div class="rounded-lg bg-gray-50 p-4 dark:bg-gray-700/50">
                                <strong class="block mb-2 text-gray-900 dark:text-gray-100">{% translate 'Коэффициент:' %}</strong>
                                <code class="block rounded bg-white px-3 py-2 text-sm dark:bg-gray-800 dark:text-gray-200">Коэффициент = Ежемесячная ставка * (1 + Ежемесячная ставка) ^ Срок кредита / ((1 + Ежемесячная ставка) ^ Срок кредита - 1)</code>
                            </div>
                        </div>
                    </div>
                </div>
            </details>
        </div>

        {% if loan %}
        <div class="grid grid-cols-1 gap-6 md:grid-cols-2 lg:grid-cols-3">
            {% for item_loan in loan %}
            <div class="group overflow-hidden rounded-2xl bg-white shadow-lg transition-all hover:scale-105 hover:shadow-2xl dark:bg-gray-800">
                <div class="bg-gradient-to-r from-green-600 to-emerald-500 px-6 py-5 text-white">
                    <div class="flex items-start justify-between">
                        <div class="flex-1">
                            <div class="mb-2 text-xl font-semibold">{% translate 'Кредит №' %} {{ item_loan.pk }}</div>
                            <div class="inline-block rounded-full bg-white/20 px-3 py-1 text-xs font-medium backdrop-blur-sm">
                                {{ item_loan.get_type_loan_display }}
                            </div>
                        </div>
                        <div class="relative" data-dropdown>
                            <button type="button" class="dropdown-toggle rounded-lg p-2 text-white transition-colors hover:bg-white/20">
                                <svg class="h-5 w-5" fill="none" stroke="currentColor" viewBox="0 0 24 24">
                                    <path stroke-linecap="round" stroke-linejoin="round" stroke-width="2" d="M12 5v.01M12 12v.01M12 19v.01M12 6a1 1 0 110-2 1 1 0 010 2zm0 7a1 1 0 110-2 1 1 0 010 2zm0 7a1 1 0 110-2 1 1 0 010 2z"></path>
                                </svg>
                            </button>
                            <ul class="dropdown-menu absolute right-0 top-full z-10 mt-2 hidden w-48 rounded-lg bg-white shadow-xl dark:bg-gray-700">
                                <li>
                                    <a href="#" class="modal-open flex items-center gap-2 px-4 py-2 text-sm text-gray-700 transition-colors hover:bg-gray-100 dark:text-gray-300 dark:hover:bg-gray-600" data-modal="loan-{{ item_loan.pk }}">
                                        <svg class="h-4 w-4" fill="none" stroke="currentColor" viewBox="0 0 24 24">
                                            <path stroke-linecap="round" stroke-linejoin="round" stroke-width="2" d="M15 12a3 3 0 11-6 0 3 3 0 016 0z"></path>
                                            <path stroke-linecap="round" stroke-linejoin="round" stroke-width="2" d="M2.458 12C3.732 7.943 7.523 5 12 5c4.478 0 8.268 2.943 9.542 7-1.274 4.057-5.064 7-9.542 7-4.477 0-8.268-2.943-9.542-7z"></path>
                                        </svg>
                                        {% translate 'Просмотр' %}
                                    </a>
                                </li>
                                <li>
                                    <a href="#" class="modal-open flex items-center gap-2 px-4 py-2 text-sm text-gray-700 transition-colors hover:bg-gray-100 dark:text-gray-300 dark:hover:bg-gray-600" data-modal="payment-{{ item_loan.pk }}">
                                        <svg class="h-4 w-4" fill="none" stroke="currentColor" viewBox="0 0 24 24">
                                            <path stroke-linecap="round" stroke-linejoin="round" stroke-width="2" d="M17 9V7a2 2 0 00-2-2H5a2 2 0 00-2 2v6a2 2 0 002 2h2m2 4h10a2 2 0 002-2v-6a2 2 0 00-2-2H9a2 2 0 00-2 2v6a2 2 0 002 2zm7-5a2 2 0 11-4 0 2 2 0 014 0z"></path>
                                        </svg>
                                        {% translate 'Внести платеж' %}
                                    </a>
                                </li>
                                <li><hr class="my-1 border-gray-200 dark:border-gray-600"></li>
                                <li>
                                    <form method="post" action="{{ item_loan.get_absolute_url }}" class="inline">
                                        {% csrf_token %}
                                        <button type="submit" name="delete_loan_button" class="flex w-full items-center gap-2 px-4 py-2 text-sm text-red-600 transition-colors hover:bg-red-50 dark:text-red-400 dark:hover:bg-red-900/20">
                                            <svg class="h-4 w-4" fill="none" stroke="currentColor" viewBox="0 0 24 24">
                                                <path stroke-linecap="round" stroke-linejoin="round" stroke-width="2" d="M19 7l-.867 12.142A2 2 0 0116.138 21H7.862a2 2 0 01-1.995-1.858L5 7m5 4v6m4-6v6m1-10V4a1 1 0 00-1-1h-4a1 1 0 00-1 1v3M4 7h16"></path>
                                            </svg>
                                            {% translate 'Удалить' %}
                                        </button>
                                    </form>
                                </li>
                            </ul>
                        </div>
                    </div>
                </div>

                <div class="px-6 py-5">
                    <div class="mb-5 grid grid-cols-3 gap-4">
                        <div class="rounded-lg bg-gray-50 p-4 text-center dark:bg-gray-700/50">
                            <div class="mb-1 text-xs font-medium uppercase tracking-wide text-gray-500 dark:text-gray-400">{% translate 'Сумма кредита' %}</div>
                            <div class="text-lg font-bold text-green-600 dark:text-green-400">{{ item_loan.loan_amount|floatformat:0 }} ₽</div>
                        </div>
                        <div class="rounded-lg bg-gray-50 p-4 text-center dark:bg-gray-700/50">
                            <div class="mb-1 text-xs font-medium uppercase tracking-wide text-gray-500 dark:text-gray-400">{% translate 'Ставка' %}</div>
                            <div class="text-lg font-bold text-amber-600 dark:text-amber-400">{{ item_loan.annual_interest_rate }}%</div>
                        </div>
                        <div class="rounded-lg bg-gray-50 p-4 text-center dark:bg-gray-700/50">
                            <div class="mb-1 text-xs font-medium uppercase tracking-wide text-gray-500 dark:text-gray-400">{% translate 'Срок' %}</div>
                            <div class="text-lg font-bold text-cyan-600 dark:text-cyan-400">{{ item_loan.period_loan }} {% translate 'мес.' %}</div>
                        </div>
                    </div>

                    <div class="rounded-lg bg-gradient-to-r from-gray-50 to-gray-100 p-4 dark:from-gray-700/50 dark:to-gray-600/50">
                        <div class="mb-2 flex items-center justify-between">
                            <span class="text-sm text-gray-600 dark:text-gray-400">{% translate 'Общая сумма к возврату:' %}</span>
                            <span class="font-bold text-gray-900 dark:text-gray-100">{{ item_loan.calculate_total_amount_loan_with_interest|floatformat:0 }} ₽</span>
                        </div>
                        <div class="flex items-center justify-between border-t border-gray-200 pt-2 dark:border-gray-600">
                            <span class="text-sm text-gray-600 dark:text-gray-400">{% translate 'Переплата:' %}</span>
                            <span class="font-bold text-red-600 dark:text-red-400">{{ item_loan.calculate_sum_monthly_payment|floatformat:2 }} ₽</span>
                        </div>
                    </div>
                </div>

                <div class="border-t border-gray-200 bg-gray-50 px-6 py-4 dark:border-gray-700 dark:bg-gray-700/30">
                    <div class="flex gap-2">
                        <button type="button" class="modal-open flex-1 rounded-lg bg-gradient-to-r from-green-600 to-emerald-500 px-4 py-2 text-sm font-semibold text-white shadow-md transition-all hover:scale-105 hover:shadow-lg" data-modal="loan-{{ item_loan.pk }}">
                            <svg class="mr-1 inline h-4 w-4" fill="none" stroke="currentColor" viewBox="0 0 24 24">
                                <path stroke-linecap="round" stroke-linejoin="round" stroke-width="2" d="M15 12a3 3 0 11-6 0 3 3 0 016 0z"></path>
                                <path stroke-linecap="round" stroke-linejoin="round" stroke-width="2" d="M2.458 12C3.732 7.943 7.523 5 12 5c4.478 0 8.268 2.943 9.542 7-1.274 4.057-5.064 7-9.542 7-4.477 0-8.268-2.943-9.542-7z"></path>
                            </svg>
                            {% translate 'График' %}
                        </button>
                        <button type="button" class="modal-open flex-1 rounded-lg bg-gradient-to-r from-cyan-500 to-blue-500 px-4 py-2 text-sm font-semibold text-white shadow-md transition-all hover:scale-105 hover:shadow-lg" data-modal="payment-{{ item_loan.pk }}">
                            <svg class="mr-1 inline h-4 w-4" fill="none" stroke="currentColor" viewBox="0 0 24 24">
                                <path stroke-linecap="round" stroke-linejoin="round" stroke-width="2" d="M17 9V7a2 2 0 00-2-2H5a2 2 0 00-2 2v6a2 2 0 002 2h2m2 4h10a2 2 0 002-2v-6a2 2 0 00-2-2H9a2 2 0 00-2 2v6a2 2 0 002 2zm7-5a2 2 0 11-4 0 2 2 0 014 0z"></path>
                            </svg>
                            {% translate 'Платеж' %}
                        </button>
                    </div>
                </div>
            </div>
            {% endfor %}
        </div>
        {% else %}
        <div class="flex flex-col items-center justify-center rounded-2xl bg-white py-16 text-center shadow-lg dark:bg-gray-800">
            <div class="mb-4 text-6xl text-gray-300 dark:text-gray-600">
                <svg class="mx-auto h-24 w-24" fill="none" stroke="currentColor" viewBox="0 0 24 24">
                    <path stroke-linecap="round" stroke-linejoin="round" stroke-width="2" d="M3 10h18M7 15h1m4 0h1m-7 4h12a3 3 0 003-3V8a3 3 0 00-3-3H6a3 3 0 00-3 3v8a3 3 0 003 3z"></path>
                </svg>
            </div>
            <div class="mb-2 text-2xl font-semibold text-gray-900 dark:text-gray-100">{% translate 'У вас пока нет кредитов' %}</div>
            <div class="mb-8 text-gray-500 dark:text-gray-400">{% translate 'Добавьте свой первый кредит для начала отслеживания' %}</div>
            <a href="{% url 'loan:create' %}" class="inline-flex items-center justify-center rounded-lg bg-gradient-to-r from-green-600 to-emerald-500 px-6 py-3 text-sm font-semibold text-white shadow-md transition-all hover:scale-105 hover:shadow-lg">
                <svg class="mr-2 h-5 w-5" fill="none" stroke="currentColor" viewBox="0 0 24 24">
                    <path stroke-linecap="round" stroke-linejoin="round" stroke-width="2" d="M12 6v6m0 0v6m0-6h6m-6 0H6"></path>
                </svg>
                {% translate 'Добавить кредит' %}
            </a>
        </div>
        {% endif %}
    </div>
</div>

{% for item_loan in loan %}
<div id="loan-{{ item_loan.pk }}" class="fixed inset-0 z-50 hidden items-center justify-center bg-black/50 p-4 backdrop-blur-sm">
    <div class="relative max-h-[90vh] w-full max-w-6xl overflow-hidden rounded-2xl bg-white shadow-2xl dark:bg-gray-800">
        <div class="bg-gradient-to-r from-green-600 to-emerald-500 px-6 py-4 text-white">
            <div class="flex items-center justify-between">
                <h3 class="flex items-center gap-2 text-xl font-semibold">
                    <svg class="h-6 w-6" fill="none" stroke="currentColor" viewBox="0 0 24 24">
                        <path stroke-linecap="round" stroke-linejoin="round" stroke-width="2" d="M3 10h18M7 15h1m4 0h1m-7 4h12a3 3 0 003-3V8a3 3 0 00-3-3H6a3 3 0 00-3 3v8a3 3 0 003 3z"></path>
                    </svg>
                    {% translate 'Кредит №' %} {{ item_loan.pk }}
                </h3>
                <button type="button" class="modal-close rounded-lg p-2 text-white transition-colors hover:bg-white/20" aria-label="Close">
                    <svg class="h-6 w-6" fill="none" stroke="currentColor" viewBox="0 0 24 24">
                        <path stroke-linecap="round" stroke-linejoin="round" stroke-width="2" d="M6 18L18 6M6 6l12 12"></path>
                    </svg>
                </button>
            </div>
        </div>
        <div class="max-h-[calc(90vh-120px)] overflow-y-auto p-6">
            <div class="mb-6 grid gap-6 md:grid-cols-2">
                <div class="rounded-xl border border-gray-200 bg-white p-6 shadow-sm dark:border-gray-700 dark:bg-gray-800">
                    <h6 class="mb-4 flex items-center gap-2 text-lg font-semibold text-green-600 dark:text-green-400">
                        <svg class="h-5 w-5" fill="none" stroke="currentColor" viewBox="0 0 24 24">
                            <path stroke-linecap="round" stroke-linejoin="round" stroke-width="2" d="M13 16h-1v-4h-1m1-4h.01M21 12a9 9 0 11-18 0 9 9 0 0118 0z"></path>
                        </svg>
                        {% translate 'Основная информация' %}
                    </h6>
                    <div class="grid grid-cols-2 gap-4">
                        <div>
                            <div class="mb-1 text-xs font-medium text-gray-500 dark:text-gray-400">{% translate 'Сумма' %}</div>
                            <div class="text-lg font-bold text-gray-900 dark:text-gray-100">{{ item_loan.loan_amount|floatformat:0 }} ₽</div>
                        </div>
                        <div>
                            <div class="mb-1 text-xs font-medium text-gray-500 dark:text-gray-400">{% translate 'Ставка' %}</div>
                            <div class="text-lg font-bold text-gray-900 dark:text-gray-100">{{ item_loan.annual_interest_rate }}%</div>
                        </div>
                        <div>
                            <div class="mb-1 text-xs font-medium text-gray-500 dark:text-gray-400">{% translate 'Срок' %}</div>
                            <div class="text-lg font-bold text-gray-900 dark:text-gray-100">{{ item_loan.period_loan }} {% translate 'мес.' %}</div>
                        </div>
                        <div>
                            <div class="mb-1 text-xs font-medium text-gray-500 dark:text-gray-400">{% translate 'Тип' %}</div>
                            <div class="text-lg font-bold text-gray-900 dark:text-gray-100">{{ item_loan.get_type_loan_display }}</div>
                        </div>
                    </div>
                </div>
                <div class="rounded-xl border border-gray-200 bg-white p-6 shadow-sm dark:border-gray-700 dark:bg-gray-800">
                    <h6 class="mb-4 flex items-center gap-2 text-lg font-semibold text-emerald-600 dark:text-emerald-400">
                        <svg class="h-5 w-5" fill="none" stroke="currentColor" viewBox="0 0 24 24">
                            <path stroke-linecap="round" stroke-linejoin="round" stroke-width="2" d="M9 19v-6a2 2 0 00-2-2H5a2 2 0 00-2 2v6a2 2 0 002 2h2a2 2 0 002-2zm0 0V9a2 2 0 012-2h2a2 2 0 012 2v10m-6 0a2 2 0 002 2h2a2 2 0 002-2m0 0V5a2 2 0 012-2h2a2 2 0 012 2v14a2 2 0 01-2 2h-2a2 2 0 01-2-2z"></path>
                        </svg>
                        {% translate 'Финансовая сводка' %}
                    </h6>
                    <div class="grid grid-cols-2 gap-4">
                        <div>
                            <div class="mb-1 text-xs font-medium text-gray-500 dark:text-gray-400">{% translate 'К возврату' %}</div>
                            <div class="text-lg font-bold text-green-600 dark:text-green-400">{{ item_loan.calculate_total_amount_loan_with_interest|floatformat:0 }} ₽</div>
                        </div>
                        <div>
                            <div class="mb-1 text-xs font-medium text-gray-500 dark:text-gray-400">{% translate 'Переплата' %}</div>
                            <div class="text-lg font-bold text-red-600 dark:text-red-400">{{ item_loan.calculate_sum_monthly_payment|floatformat:2 }} ₽</div>
                        </div>
                    </div>
                </div>
            </div>

            <div class="overflow-hidden rounded-xl border border-gray-200 bg-white shadow-sm dark:border-gray-700 dark:bg-gray-800">
                <div class="bg-gradient-to-r from-green-600 to-emerald-500 px-6 py-4 text-center text-white">
                    <h3 class="flex items-center justify-center gap-2 text-xl font-semibold">
                        <svg class="h-6 w-6" fill="none" stroke="currentColor" viewBox="0 0 24 24">
                            <path stroke-linecap="round" stroke-linejoin="round" stroke-width="2" d="M8 7V3m8 4V3m-9 8h10M5 21h14a2 2 0 002-2V7a2 2 0 00-2-2H5a2 2 0 00-2 2v12a2 2 0 002 2z"></path>
                        </svg>
                        {% translate 'График платежей' %}
                    </h3>
                </div>
                <div class="overflow-x-auto">
                    <table class="w-full">
                        <thead class="bg-gray-50 dark:bg-gray-700/50">
                            <tr>
                                <th class="px-4 py-3 text-left text-xs font-semibold uppercase tracking-wider text-gray-700 dark:text-gray-300">{% translate 'Месяц' %}</th>
                                <th class="px-4 py-3 text-left text-xs font-semibold uppercase tracking-wider text-gray-700 dark:text-gray-300">{% translate 'Остаток' %}</th>
                                <th class="px-4 py-3 text-left text-xs font-semibold uppercase tracking-wider text-gray-700 dark:text-gray-300">{% translate 'Ежемесячный платеж' %}</th>
                                <th class="px-4 py-3 text-left text-xs font-semibold uppercase tracking-wider text-gray-700 dark:text-gray-300">{% translate 'Проценты' %}</th>
                                <th class="px-4 py-3 text-left text-xs font-semibold uppercase tracking-wider text-gray-700 dark:text-gray-300">{% translate 'Основной долг' %}</th>
                                <th class="px-4 py-3 text-left text-xs font-semibold uppercase tracking-wider text-gray-700 dark:text-gray-300">{% translate 'Статус' %}</th>
                            </tr>
                        </thead>
                        <tbody class="divide-y divide-gray-200 bg-white dark:divide-gray-700 dark:bg-gray-800">
                            {% for payment in result_calculate %}
                                {% if payment.loan.id == item_loan.pk %}
                                <tr class="{% for payment_make in payment_make_loan %}{% if payment_make.loan_id == item_loan.pk and payment_make.date.year == payment.date.year and payment_make.date.month == payment.date.month %}bg-green-50 dark:bg-green-900/10{% endif %}{% endfor %} transition-colors hover:bg-gray-50 dark:hover:bg-gray-700/50">
                                    <td class="whitespace-nowrap px-4 py-3 text-sm font-medium text-gray-900 dark:text-gray-100">{{ payment.date|date:"d.m.Y" }}</td>
                                    <td class="whitespace-nowrap px-4 py-3 text-sm text-gray-700 dark:text-gray-300">{{ payment.balance|floatformat:0 }} ₽</td>
                                    <td class="whitespace-nowrap px-4 py-3 text-sm font-mono text-gray-700 dark:text-gray-300">{{ payment.monthly_payment|floatformat:2 }} ₽</td>
                                    <td class="whitespace-nowrap px-4 py-3 text-sm text-gray-700 dark:text-gray-300">{{ payment.interest|floatformat:0 }} ₽</td>
                                    <td class="whitespace-nowrap px-4 py-3 text-sm text-gray-700 dark:text-gray-300">{{ payment.principal_payment|floatformat:0 }} ₽</td>
                                    <td class="whitespace-nowrap px-4 py-3 text-sm">
                                        {% for payment_make in payment_make_loan %}
                                            {% if payment_make.loan_id == item_loan.pk and payment_make.date.year == payment.date.year and payment_make.date.month == payment.date.month %}
                                                <span class="inline-flex items-center rounded-full bg-green-100 px-2.5 py-0.5 text-xs font-medium text-green-800 dark:bg-green-900/30 dark:text-green-300">{% translate 'Оплачен' %}</span>
                                            {% endif %}
                                        {% endfor %}
                                    </td>
                                </tr>
                                {% endif %}
                            {% endfor %}
                        </tbody>
                    </table>
                </div>
            </div>
        </div>
        <div class="flex items-center justify-end gap-3 border-t border-gray-200 bg-gray-50 px-6 py-4 dark:border-gray-700 dark:bg-gray-700/30">
            <button type="button" class="modal-close rounded-lg border border-gray-300 bg-white px-4 py-2 text-sm font-medium text-gray-700 transition-colors hover:bg-gray-50 dark:border-gray-600 dark:bg-gray-800 dark:text-gray-300 dark:hover:bg-gray-700">{% translate 'Закрыть' %}</button>
            <button type="button" class="modal-open rounded-lg bg-gradient-to-r from-green-600 to-emerald-500 px-4 py-2 text-sm font-semibold text-white shadow-md transition-all hover:scale-105 hover:shadow-lg" data-modal="payment-{{ item_loan.pk }}">
                <svg class="mr-2 inline h-4 w-4" fill="none" stroke="currentColor" viewBox="0 0 24 24">
                    <path stroke-linecap="round" stroke-linejoin="round" stroke-width="2" d="M17 9V7a2 2 0 00-2-2H5a2 2 0 00-2 2v6a2 2 0 002 2h2m2 4h10a2 2 0 002-2v-6a2 2 0 00-2-2H9a2 2 0 00-2 2v6a2 2 0 002 2zm7-5a2 2 0 11-4 0 2 2 0 014 0z"></path>
                </svg>
                {% translate 'Внести платеж' %}
            </button>
        </div>
    </div>
</div>

<div id="payment-{{ item_loan.pk }}" class="fixed inset-0 z-50 hidden items-center justify-center bg-black/50 p-4 backdrop-blur-sm">
    <div class="relative max-h-[90vh] w-full max-w-2xl overflow-hidden rounded-2xl bg-white shadow-2xl dark:bg-gray-800">
        <div class="bg-gradient-to-r from-green-600 to-emerald-500 px-6 py-4 text-white">
            <div class="flex items-center justify-between">
                <h3 class="flex items-center gap-2 text-xl font-semibold">
                    <svg class="h-6 w-6" fill="none" stroke="currentColor" viewBox="0 0 24 24">
                        <path stroke-linecap="round" stroke-linejoin="round" stroke-width="2" d="M17 9V7a2 2 0 00-2-2H5a2 2 0 00-2 2v6a2 2 0 002 2h2m2 4h10a2 2 0 002-2v-6a2 2 0 00-2-2H9a2 2 0 00-2 2v6a2 2 0 002 2zm7-5a2 2 0 11-4 0 2 2 0 014 0z"></path>
                    </svg>
                    {% translate 'Внести платеж по кредиту №' %}{{ item_loan.pk }}
                </h3>
                <button type="button" class="modal-close rounded-lg p-2 text-white transition-colors hover:bg-white/20" aria-label="Close">
                    <svg class="h-6 w-6" fill="none" stroke="currentColor" viewBox="0 0 24 24">
                        <path stroke-linecap="round" stroke-linejoin="round" stroke-width="2" d="M6 18L18 6M6 6l12 12"></path>
                    </svg>
                </button>
            </div>
        </div>
        <div class="max-h-[calc(90vh-120px)] overflow-y-auto p-6">
            {{ payment_make_loan_form.media }}
            <form id="payment-form-{{ item_loan.pk }}" class="ajax-form space-y-4" method="POST" action="{% url 'loan:payment_create' %}">
                {% csrf_token %}
                {% if payment_make_loan_form %}
                    {% for field in payment_make_loan_form %}
                        <div class="{% if field.errors %}has-error{% endif %}">
                            {{ field|as_crispy_field }}
                            {% if field.errors %}
                                {% for error in field.errors %}
                                    <p class="mt-1 text-sm text-red-600 dark:text-red-400">{{ error }}</p>
                                {% endfor %}
                            {% endif %}
                        </div>
                    {% endfor %}
                {% endif %}
            </form>
        </div>
        <div class="flex items-center justify-end gap-3 border-t border-gray-200 bg-gray-50 px-6 py-4 dark:border-gray-700 dark:bg-gray-700/30">
            <button type="button" class="modal-close rounded-lg border border-gray-300 bg-white px-4 py-2 text-sm font-medium text-gray-700 transition-colors hover:bg-gray-50 dark:border-gray-600 dark:bg-gray-800 dark:text-gray-300 dark:hover:bg-gray-700">{% translate 'Отмена' %}</button>
            <button type="submit" form="payment-form-{{ item_loan.pk }}" class="rounded-lg bg-gradient-to-r from-green-600 to-emerald-500 px-4 py-2 text-sm font-semibold text-white shadow-md transition-all hover:scale-105 hover:shadow-lg">
                <svg class="mr-2 inline h-4 w-4" fill="none" stroke="currentColor" viewBox="0 0 24 24">
                    <path stroke-linecap="round" stroke-linejoin="round" stroke-width="2" d="M5 13l4 4L19 7"></path>
                </svg>
                {% translate 'Добавить платеж' %}
            </button>
        </div>
    </div>
</div>
{% endfor %}
{% endblock %}

{% block extra_js %}
<<<<<<< HEAD
{% load static %}
{% load word_hash %}
<script nonce="{{request.csp_nonce}}" src="{% static 'js/loan_modern.js' %}?v={% word_hash %}"></script>
=======
<script nonce="{{request.csp_nonce}}">
document.addEventListener('DOMContentLoaded', function() {
    document.querySelectorAll('.modal-open').forEach(button => {
        button.addEventListener('click', function(e) {
            e.preventDefault();
            e.stopPropagation();
            const modalId = this.getAttribute('data-modal');
            const modal = document.getElementById(modalId);
            if (modal) {
                document.querySelectorAll('[id^="payment"], [id^="loan"]').forEach(m => {
                    m.classList.add('hidden');
                    m.classList.remove('flex');
                });
                modal.classList.remove('hidden');
                modal.classList.add('flex');
                document.body.style.overflow = 'hidden';
            }
        });
    });

    document.querySelectorAll('.modal-close').forEach(button => {
        button.addEventListener('click', function() {
            const modal = this.closest('[id^="payment"], [id^="loan"]');
            if (modal) {
                modal.classList.add('hidden');
                modal.classList.remove('flex');
                document.body.style.overflow = '';
            }
        });
    });

    document.querySelectorAll('[id^="payment"], [id^="loan"]').forEach(modal => {
        modal.addEventListener('click', function(e) {
            if (e.target === this) {
                this.classList.add('hidden');
                this.classList.remove('flex');
                document.body.style.overflow = '';
            }
        });
    });

    document.addEventListener('keydown', function(e) {
        if (e.key === 'Escape') {
            document.querySelectorAll('[id^="payment"], [id^="loan"]').forEach(modal => {
                if (!modal.classList.contains('hidden')) {
                    modal.classList.add('hidden');
                    modal.classList.remove('flex');
                    document.body.style.overflow = '';
                }
            });
        }
    });

    document.querySelectorAll('[data-dropdown]').forEach(dropdown => {
        const toggle = dropdown.querySelector('.dropdown-toggle');
        const menu = dropdown.querySelector('.dropdown-menu');
        if (toggle && menu) {
            toggle.addEventListener('click', function(e) {
                e.stopPropagation();
                menu.classList.toggle('hidden');
            });
            document.addEventListener('click', function(e) {
                if (!dropdown.contains(e.target)) {
                    menu.classList.add('hidden');
                }
            });
        }
    });

    document.querySelectorAll('.ajax-form').forEach(function(form) {
        form.addEventListener('submit', function(e) {
            const submitBtn = form.querySelector('button[type="submit"]');
            if (submitBtn) {
                const originalHTML = submitBtn.innerHTML;
                submitBtn.innerHTML = '<svg class="mr-2 inline h-4 w-4 animate-spin" fill="none" viewBox="0 0 24 24"><circle class="opacity-25" cx="12" cy="12" r="10" stroke="currentColor" stroke-width="4"></circle><path class="opacity-75" fill="currentColor" d="M4 12a8 8 0 018-8V0C5.373 0 0 5.373 0 12h4zm2 5.291A7.962 7.962 0 014 12H0c0 3.042 1.135 5.824 3 7.938l3-2.647z"></path></svg>{% translate "Загрузка..." %}';
                submitBtn.disabled = true;
                
                fetch(form.action, {
                    method: 'POST',
                    body: new FormData(form),
                    headers: {
                        'X-CSRFToken': form.querySelector('[name=csrfmiddlewaretoken]').value
                    }
                })
                .then(response => response.json())
                .then(data => {
                    if (data.success) {
                        location.reload();
                    } else {
                        submitBtn.innerHTML = originalHTML;
                        submitBtn.disabled = false;
                        if (data.errors) {
                            Object.keys(data.errors).forEach(function(field) {
                                const fieldElement = form.querySelector('[name=' + field + ']');
                                if (fieldElement) {
                                    const errorDiv = document.createElement('p');
                                    errorDiv.className = 'mt-1 text-sm text-red-600 dark:text-red-400';
                                    errorDiv.textContent = data.errors[field][0];
                                    fieldElement.parentElement.appendChild(errorDiv);
                                }
                            });
                        }
                    }
                })
                .catch(error => {
                    submitBtn.innerHTML = originalHTML;
                    submitBtn.disabled = false;
                    console.error('Error:', error);
                });
                
                e.preventDefault();
            }
        });
    });
});
</script>
>>>>>>> d23f0890
{% endblock %}<|MERGE_RESOLUTION|>--- conflicted
+++ resolved
@@ -88,11 +88,7 @@
                 </summary>
                 <div class="mt-4 space-y-4">
                     <p class="text-gray-700 dark:text-gray-300">
-<<<<<<< HEAD
-                        <strong class="text-gray-900 dark:text-gray-100">{% translate 'Предупреждение:' %}</strong>
-=======
                         <strong class="text-gray-900 dark:text-gray-100">{% translate 'Предупреждение:' %}</strong> 
->>>>>>> d23f0890
                         {% translate 'Поскольку каждый банк производит расчет коэффициента самостоятельно, как следствие, возникают различия в округлении получившихся цифр коэффициента. Данные, предоставленные банком и на этой странице, могут не совпадать!' %}
                     </p>
                     <p class="text-gray-700 dark:text-gray-300">
@@ -410,11 +406,6 @@
 {% endblock %}
 
 {% block extra_js %}
-<<<<<<< HEAD
-{% load static %}
-{% load word_hash %}
-<script nonce="{{request.csp_nonce}}" src="{% static 'js/loan_modern.js' %}?v={% word_hash %}"></script>
-=======
 <script nonce="{{request.csp_nonce}}">
 document.addEventListener('DOMContentLoaded', function() {
     document.querySelectorAll('.modal-open').forEach(button => {
@@ -531,5 +522,4 @@
     });
 });
 </script>
->>>>>>> d23f0890
 {% endblock %}