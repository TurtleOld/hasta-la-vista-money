--- conflicted
+++ resolved
@@ -12,11 +12,7 @@
         <h2 class="text-3xl font-bold text-center text-gray-900 dark:text-gray-100 mb-2">{% translate 'Бюджет по категориям' %}</h2>
         <p class="text-center text-gray-600 dark:text-gray-400 text-sm">{% translate 'Анализ выполнения плана по доходам и расходам' %}</p>
     </div>
-<<<<<<< HEAD
-
-=======
     
->>>>>>> d23f0890
     <div class="flex flex-wrap justify-center gap-3 mb-6">
         <a href="{% url 'budget:expense_table' %}" class="inline-flex items-center gap-2 px-4 py-2.5 border-2 border-red-500 text-red-600 dark:text-red-400 bg-white dark:bg-gray-800 hover:bg-red-50 dark:hover:bg-red-900/20 font-medium rounded-xl transition-all duration-200 focus:outline-none focus:ring-2 focus:ring-red-500 focus:ring-offset-2 dark:focus:ring-offset-gray-800 shadow-sm hover:shadow-md">
             <svg class="w-5 h-5" fill="none" stroke="currentColor" viewBox="0 0 24 24" xmlns="http://www.w3.org/2000/svg">
@@ -37,11 +33,7 @@
             {% translate 'Отчёты' %}
         </a>
     </div>
-<<<<<<< HEAD
-
-=======
     
->>>>>>> d23f0890
     <div class="flex justify-center mb-6">
         <form action="{% url 'budget:generate_date' %}" method="post" class="m-0">
             {% csrf_token %}
@@ -53,11 +45,7 @@
             </button>
         </form>
     </div>
-<<<<<<< HEAD
-
-=======
     
->>>>>>> d23f0890
     <div class="flex justify-center mb-8">
         <div class="w-full max-w-5xl">
             <div class="bg-white dark:bg-gray-800 rounded-2xl shadow-lg p-6 border border-gray-200 dark:border-gray-700">
