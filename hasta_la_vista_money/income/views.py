from collections import OrderedDict
from typing import Any, Literal, TypedDict, cast

from django.contrib import messages
from django.contrib.auth.mixins import LoginRequiredMixin
from django.contrib.messages.views import SuccessMessageMixin
from django.core.exceptions import PermissionDenied
from django.db.models.aggregates import Sum
from django.db.models.functions import TruncMonth
from django.http import (
    HttpResponse,
    HttpResponseRedirect,
    JsonResponse,
)
from django.shortcuts import get_object_or_404
from django.template.loader import render_to_string
from django.urls import reverse_lazy
from django.utils import formats
from django.utils.translation import gettext_lazy as _
from django.views import View
from django.views.generic import DeleteView
from django.views.generic.edit import CreateView
from django.views.generic.list import ListView
from django_stubs_ext import StrOrPromise

from core.views import (
    BaseEntityFilterView,
    BaseEntityUpdateView,
)
from hasta_la_vista_money import constants
from hasta_la_vista_money.core.mixins import (
    EntityListViewMixin,
    FormErrorHandlingMixin,
    UserAuthMixin,
)
from hasta_la_vista_money.core.types import RequestWithContainer
from hasta_la_vista_money.core.views import (
    BaseEntityCreateView,
    BaseEntityFilterView,
    BaseEntityUpdateView,
)
from hasta_la_vista_money.custom_mixin import DeleteObjectMixin
from hasta_la_vista_money.finance_account.models import Account
from hasta_la_vista_money.income.filters import IncomeFilter
from hasta_la_vista_money.income.forms import AddCategoryIncomeForm, IncomeForm
from hasta_la_vista_money.income.mixins import IncomeFormQuerysetMixin
from hasta_la_vista_money.income.models import Income, IncomeCategory
from hasta_la_vista_money.services.views import get_cached_category_tree
from hasta_la_vista_money.users.models import User
from hasta_la_vista_money.users.views import AuthRequest

INCOME_LIST_URL_NAME = 'income:list'


class IncomeTyped(TypedDict):
    pk: int
    date: str
    amount: float
    category_id: int
    account_id: int


class SuccessResponseTyped(TypedDict):
    success: Literal[True]
    income: IncomeTyped


class ErrorResponseTyped(TypedDict):
    success: Literal[False]
    error: str


class BaseView:
    """
    Base view for income-related views. Sets default template and success_url.
    """

    def get_success_url(self) -> str | StrOrPromise | None:
        return reverse_lazy(INCOME_LIST_URL_NAME)

    def get_template_name(self) -> str | None:
        return 'income/income.html'


class IncomeCategoryBaseView(BaseView):
    """
    Base view for income category-related views.
    """

    model = IncomeCategory


<<<<<<< HEAD
class IncomeView(BaseEntityFilterView, BaseView):
=======
class IncomeView(BaseEntityFilterView, BaseView, EntityListViewMixin):
>>>>>>> e262a788
    """
    View for displaying user's incomes with filtering and chart data.
    """

    model = Income
    filterset_class = IncomeFilter
    template_name = 'income/income.html'
    context_object_name = 'incomes'

    def get_context_data(self, *args: Any, **kwargs: Any) -> dict[str, Any]:
        """
        Build context for income list, including categories, filters,
        and chart data.
        """
        context = super().get_context_data(**kwargs)
        self.get_request_with_container()
        user = self.get_current_user()
        depth_limit = 3

        categories = (
            IncomeCategory.objects.filter(user=user)
            .select_related('user', 'parent_category')
            .values(
                'id',
                'name',
                'parent_category',
                'parent_category__name',
            )
            .order_by('parent_category_id')
        )

        income_queryset = Income.objects.select_related(
            'user',
            'category',
            'account',
        )
        income_filter = self.get_filtered_queryset(
            IncomeFilter,
            income_queryset,
        )

        flattened_categories = self.get_flattened_categories(
            categories,
            category_type='income',
            depth=depth_limit,
        )

        income_by_month = income_filter.qs.values('date', 'amount')
        pages_income = income_by_month

        total_amount_page = self.get_total_amount_value(
            income_by_month,
            amount_field='amount',
        )
        total_amount_period = total_amount_page

        monthly_aggregation = (
            income_filter.qs.annotate(month=TruncMonth('date'))
            .values('month')
            .annotate(total=Sum('amount'))
            .order_by('month')
        )

        monthly_data = OrderedDict()
        for item in monthly_aggregation:
            month_date = item['month']
            month_label = formats.date_format(month_date, 'F Y')
            monthly_data[month_label] = float(item['total'] or 0)

        chart_labels = list(monthly_data.keys())
        chart_values = list(monthly_data.values())

        context.update(
            {
                'categories': categories,
                'income_filter': income_filter,
                'income_by_month': pages_income,
                'flattened_categories': flattened_categories,
                'total_amount_page': total_amount_page,
                'total_amount_period': total_amount_period,
                'chart_labels': chart_labels,
                'chart_values': chart_values,
            },
        )

        return context


class IncomeCreateView(
    BaseEntityCreateView[Income, IncomeForm],
    IncomeFormQuerysetMixin,
    BaseView,
    UserAuthMixin,
    FormErrorHandlingMixin,
):
    """
    View for creating a new income record.
    """

    model = Income
    template_name = 'income/create_income.html'
    form_class = IncomeForm
    depth_limit = 3
    success_url = reverse_lazy(INCOME_LIST_URL_NAME)

    category_model = IncomeCategory
    account_model = Account

    def get_form_kwargs(self) -> dict[str, Any]:
        """
        Provide form kwargs with user-specific category and account querysets.
        """
        kwargs = super().get_form_kwargs()
        kwargs['category_queryset'] = self.get_category_queryset()
        kwargs['account_queryset'] = self.get_account_queryset()
        return kwargs

    def get_context_data(self, **kwargs: Any) -> dict[str, Any]:
        """
        Build context for income creation form.
        """
        return super().get_context_data(**kwargs)

    def form_valid(
        self,
        form: Any,
    ) -> HttpResponse:
        """
        Handle valid form submission for income creation.
        """
        if not form.is_valid():
            return self.form_invalid(form)

        cd = form.cleaned_data
        amount = cd.get('amount')
        account = cd.get('account')
        category = cd.get('category')
        date = cd.get('date')

        if not all([amount, account, category, date]):
            form.add_error(None, _('All fields must be filled.'))
            return self.form_invalid(form)

        request = cast('RequestWithContainer', self.request)
        try:
            income_ops = request.container.income.income_ops()
            income_ops.add_income(
                user=request.user,
                account=account,
                category=category,
                amount=amount,
                when=date,
            )
            messages.success(request, constants.SUCCESS_INCOME_ADDED)
            return HttpResponseRedirect(str(self.success_url))
        except (ValueError, TypeError, PermissionDenied) as e:
            return self.handle_form_error_with_field_error(form, e)

    def form_invalid(self, form: Any) -> HttpResponse:
        """
        Handle invalid form submission for income creation.
        """
        context = self.get_context_data(form=form)
        if 'categories' in context:
            form.fields['category'].queryset = context['categories']
        return self.render_to_response(context)


class IncomeCopyView(
    LoginRequiredMixin,
    SuccessMessageMixin[IncomeForm],
    BaseView,
    View,
    UserAuthMixin,
    FormErrorHandlingMixin,
):
    """
    View for copying an existing income record.
    """

    no_permission_url = reverse_lazy('login')

    def post(
        self,
        request: RequestWithContainer,
        *args: Any,
        **kwargs: Any,
    ) -> HttpResponse:
        """
        Handle POST request to copy an income record.
        """
        income_id = kwargs.get('pk')
        if income_id is None:
            return JsonResponse(
                {'success': False, 'error': 'Income ID is required'},
            )
        try:
            income_ops = request.container.income.income_ops()
            income_ops.copy_income(user=request.user, income_id=int(income_id))
            return JsonResponse({'success': True})
        except (ValueError, TypeError, PermissionDenied) as e:
            return self.handle_ajax_error_with_success_flag(e)


class IncomeUpdateView(
    BaseEntityUpdateView[Income, IncomeForm],
    IncomeFormQuerysetMixin,
    BaseView,
    UserAuthMixin,
    FormErrorHandlingMixin,
):
    """
    View for updating an existing income record.
    """

    model = Income
    template_name = 'income/change_income.html'
    form_class = IncomeForm
    success_url = reverse_lazy(INCOME_LIST_URL_NAME)
    depth_limit = 3

    category_model = IncomeCategory
    account_model = Account

    def get_object(self, queryset: Any = None) -> Income:
        """
        Get the income object for update, ensuring it belongs to the user.
        """
        return get_object_or_404(
            Income,
            pk=self.kwargs['pk'],
            user=self.request.user,
        )

    def get_context_data(self, **kwargs: Any) -> dict[str, Any]:
        """
        Build context for income update form.
        """
        request = cast('RequestWithContainer', self.request)
        user = get_object_or_404(User, username=request.user)
        context = super().get_context_data(**kwargs)

        income_categories = (
            IncomeCategory.objects.filter(user=user)
            .select_related('user', 'parent_category')
            .order_by('parent_category__name', 'name')
        )

        form_class = self.get_form_class()
        form_kwargs = self.get_form_kwargs()
        form_kwargs['category_queryset'] = income_categories
        form = form_class(**form_kwargs)
        context['income_form'] = form
        context['cancel_url'] = (
            str(self.success_url)
            if self.success_url
            else reverse_lazy('income:list')
        )
        return context

    def get_form_kwargs(self) -> dict[str, Any]:
        """
        Provide form kwargs with user-specific category and account
        querysets for update.
        """
        kwargs = super().get_form_kwargs()
        kwargs['category_queryset'] = self.get_category_queryset()
        kwargs['account_queryset'] = self.get_account_queryset()
        return kwargs

    def form_valid(
        self,
        form: Any,
    ) -> HttpResponse:
        """
        Handle valid form submission for income update.
        """
        income = self.get_object()
        cd = form.cleaned_data
        amount = cd.get('amount')
        account = cd.get('account')
        category = cd.get('category')
        date = cd.get('date')
        try:
            request = cast('RequestWithContainer', self.request)
            income_ops = request.container.income.income_ops()
            income_ops.update_income(
                user=request.user,
                income=income,
                account=account,
                category=category,
                amount=amount,
                when=date,
            )
            messages.success(request, constants.SUCCESS_INCOME_UPDATE)
            return super().form_valid(form)
        except (ValueError, TypeError, PermissionDenied) as e:
            return self.handle_form_error_with_field_error(form, e)


class IncomeDeleteView(
    LoginRequiredMixin,
    DeleteView[Income, IncomeForm],
    BaseView,
    UserAuthMixin,
    FormErrorHandlingMixin,
):
    """
    View for deleting an income record.
    """

    model = Income
    context_object_name = 'incomes'
    no_permission_url = reverse_lazy('login')
    success_url = reverse_lazy(INCOME_LIST_URL_NAME)

    def post(  # type: ignore[override]
        self,
        request: RequestWithContainer,
        *args: object,
        **kwargs: object,
    ) -> JsonResponse:
        """
        Handle POST request to delete an income record.
        """
        income = self.get_object()
        try:
            income_ops = request.container.income.income_ops()
            income_ops.delete_income(user=request.user, income=income)
            return JsonResponse({'success': True})
        except (ValueError, TypeError, PermissionDenied) as e:
            return self.handle_ajax_error_with_success_flag(e)


class IncomeCategoryView(LoginRequiredMixin, ListView[IncomeCategory]):
    """
    View for displaying income categories in a hierarchical structure.
    """

    template_name = 'income/show_category_income.html'
    model = IncomeCategory
    depth = 3

    def get_context_data(
        self,
        *,
        object_list: Any = None,
        **kwargs: Any,
    ) -> dict[str, Any]:
        """
        Build context for income category list view.
        """
        user = get_object_or_404(User, username=self.request.user)
        categories = (
            IncomeCategory.objects.filter(user=user)
            .select_related('user')
            .values(
                'id',
                'name',
                'parent_category',
                'parent_category__name',
            )
            .order_by('parent_category_id')
            .all()
        )
        flattened_categories = get_cached_category_tree(
            user_id=user.pk,
            category_type='income',
            categories=[dict(cat) for cat in categories],
            depth=self.depth,
        )
        context = super().get_context_data(**kwargs)
        context.update(
            {
                'categories': categories,
                'flattened_categories': flattened_categories,
            },
        )
        return context


class IncomeCategoryCreateView(
    LoginRequiredMixin,
    CreateView[IncomeCategory, AddCategoryIncomeForm],
):
    """
    View for creating a new income category.
    """

    model = IncomeCategory
    template_name = 'income/add_category_income.html'
    form_class = AddCategoryIncomeForm
    success_url = reverse_lazy('income:category_list')
    depth = 3

    def get_context_data(self, **kwargs: Any) -> dict[str, Any]:
        """
        Build context for income category creation form.
        """
        return super().get_context_data(**kwargs)

    def get_form_kwargs(self) -> dict[str, Any]:
        """
        Provide form kwargs with user-specific category queryset for
        category creation.
        """
        kwargs = super().get_form_kwargs()
        user = get_object_or_404(User, username=self.request.user)
        categories = (
            IncomeCategory.objects.filter(user=user)
            .select_related('user')
            .order_by('parent_category__name', 'name')
            .all()
        )
        kwargs['category_queryset'] = categories
        return kwargs

    def form_valid(self, form: Any) -> HttpResponse:
        """
        Handle valid form submission for income category creation.
        """
        category_name = self.request.POST.get('name')
        category_form = form.save(commit=False)
        category_form.user = self.request.user
        category_form.save()
        messages.success(
            self.request,
            _('Category "%(name)s" was successfully added!')
            % {'name': category_name},
        )

        return HttpResponseRedirect(str(self.success_url))

    def form_invalid(self, form: Any) -> HttpResponse:
        """
        Handle invalid form submission for income category creation.
        """
        error_message: str
        if 'name' in form.errors:
            error_message = str(_('Такая категория уже была добавлена!'))
        else:
            error_message = str(
                _(
                    'Ошибка при добавлении категории. '
                    'Проверьте введенные данные.',
                ),
            )
        messages.error(self.request, error_message)
        return self.render_to_response(self.get_context_data(form=form))


class IncomeCategoryDeleteView(
    DeleteObjectMixin,
    DeleteView[IncomeCategory, AddCategoryIncomeForm],
    BaseView,
):
    """
    View for deleting an income category.
    """

    model = IncomeCategory
    success_message = str(constants.SUCCESS_CATEGORY_INCOME_DELETED)
    error_message = str(constants.ACCESS_DENIED_DELETE_INCOME_CATEGORY)
    success_url = reverse_lazy('income:category_list')


class IncomeGroupAjaxView(LoginRequiredMixin, View):
    """
    AJAX view for retrieving incomes by group.
    """

    def get(
        self,
        request: AuthRequest,
        *args: object,
        **kwargs: object,
    ) -> HttpResponse:
        """
        Handle GET request to retrieve incomes by group for AJAX.
        """
        group_id = request.GET.get('group_id')
        user = request.user
        account_service = request.container.core.account_service()
        users_in_group = account_service.get_users_for_group(user, group_id)

        if users_in_group:
            incomes = Income.objects.filter(
                user__in=users_in_group,
            ).select_related(
                'user',
                'category',
                'account',
            )
        else:
            incomes = Income.objects.none()

        context = {
            'income_by_month': incomes,
            'request': request,
        }
        html = render_to_string('income/_income_table_block.html', context)
        return HttpResponse(html)


class IncomeDataAjaxView(LoginRequiredMixin, View):
    """
    AJAX view for retrieving income data for Tabulator.
    """

    def get(
        self,
        request: AuthRequest,
    ) -> JsonResponse:
        """
        Handle GET request to retrieve income data for AJAX.
        """
        group_id = request.GET.get('group_id', 'my')
        user = request.user
        account_service = request.container.core.account_service()
        users_in_group = account_service.get_users_for_group(user, group_id)

        if users_in_group:
            incomes = (
                Income.objects.filter(user__in=users_in_group)
                .select_related(
                    'category',
                    'account',
                    'user',
                )
                .all()
            )
        else:
            incomes = Income.objects.none()

        data = [
            {
                'id': income.pk,
                'category_name': income.category.name,
                'account_name': income.account.name_account,
                'amount': float(income.amount),
                'date': income.date.strftime('%d.%m.%Y'),
                'user_name': income.user.username,
                'user_id': income.user.pk,
            }
            for income in incomes
        ]

        return JsonResponse(data, safe=False)


class IncomeGetAjaxView(LoginRequiredMixin, View):
    """
    AJAX view for retrieving a single income record by ID.
    """

    def get(
        self,
        request: AuthRequest,
        pk: int,
    ) -> JsonResponse:
        """
        Handle GET request to retrieve a single income record for AJAX.
        """
        try:
            income = get_object_or_404(Income, pk=pk)
            if income.user != request.user:
                return JsonResponse(
                    {'success': False, 'error': 'Доступ запрещен'},
                )

            data: SuccessResponseTyped = {
                'success': True,
                'income': {
                    'pk': income.pk,
                    'date': income.date.strftime('%Y-%m-%d'),
                    'amount': float(income.amount),
                    'category_id': income.category.pk,
                    'account_id': income.account.pk,
                },
            }
            return JsonResponse(data, status=200)
        except Income.DoesNotExist:
            return JsonResponse(
                {'success': False, 'error': 'Доход не найден'},
                status=404,
            )<|MERGE_RESOLUTION|>--- conflicted
+++ resolved
@@ -90,11 +90,7 @@
     model = IncomeCategory
 
 
-<<<<<<< HEAD
-class IncomeView(BaseEntityFilterView, BaseView):
-=======
 class IncomeView(BaseEntityFilterView, BaseView, EntityListViewMixin):
->>>>>>> e262a788
     """
     View for displaying user's incomes with filtering and chart data.
     """
