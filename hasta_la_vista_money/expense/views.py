from abc import ABC, abstractmethod
from typing import Any, cast

from django.contrib import messages
from django.contrib.auth.mixins import LoginRequiredMixin
from django.contrib.messages.views import SuccessMessageMixin
from django.http import (
    HttpResponse,
    HttpResponseRedirect,
    JsonResponse,
)
from django.shortcuts import get_object_or_404, redirect
from django.template.loader import render_to_string
from django.urls import reverse_lazy
from django.utils.translation import gettext_lazy as _
from django.views import View
from django.views.generic import CreateView, DeleteView, DetailView
from django.views.generic.list import ListView

from core.views import (
    BaseEntityCreateView,
    BaseEntityFilterView,
    BaseEntityUpdateView,
)
from hasta_la_vista_money import constants
from hasta_la_vista_money.core.mixins import (
    EntityListViewMixin,
    FormErrorHandlingMixin,
    UserAuthMixin,
)
from hasta_la_vista_money.core.types import RequestWithContainer
from hasta_la_vista_money.core.views import (
    BaseEntityCreateView,
    BaseEntityFilterView,
    BaseEntityUpdateView,
)
from hasta_la_vista_money.custom_mixin import DeleteObjectMixin
from hasta_la_vista_money.expense.filters import ExpenseFilter
from hasta_la_vista_money.expense.forms import AddCategoryForm, AddExpenseForm
from hasta_la_vista_money.expense.models import Expense, ExpenseCategory
from hasta_la_vista_money.expense.protocols.services import (
    ExpenseServiceProtocol,
)
from hasta_la_vista_money.services.views import get_cached_category_tree
from hasta_la_vista_money.users.models import User


class AbstractExpenseView(ABC):
    @property
    @abstractmethod
    def template_name(self) -> str: ...

    @property
    @abstractmethod
    def success_url(self) -> str: ...


class BaseView(AbstractExpenseView):
    """Base view class with common configuration."""


class ExpenseBaseView(BaseView):
    """Base view for expense-related operations."""

    model = Expense

    @property
    def template_name(self) -> str:
        return constants.EXPENSE_TEMPLATE

    @property
    def success_url(self) -> str:
        return str(reverse_lazy(constants.EXPENSE_LIST_URL))


class ExpenseCategoryBaseView(BaseView):
    """Base view for expense category operations."""

    model = ExpenseCategory

    @property
    def template_name(self) -> str:
        return constants.EXPENSE_CATEGORY_TEMPLATE

    @property
    def success_url(self) -> str:
        return str(reverse_lazy(constants.EXPENSE_CATEGORY_LIST_URL))


<<<<<<< HEAD
class ExpenseView(BaseEntityFilterView):
    """Main expense list view with filtering and pagination."""

    model = Expense
    template_name = constants.EXPENSE_TEMPLATE
=======
class ExpenseView(BaseEntityFilterView, ExpenseBaseView, EntityListViewMixin):
    """Main expense list view with filtering and pagination."""

    model = Expense
>>>>>>> e262a788
    context_object_name = 'expense'
    filterset_class = ExpenseFilter
    expense_service: ExpenseServiceProtocol

    @property
    def template_name(self) -> str:  # type: ignore[override]
        return constants.EXPENSE_TEMPLATE

    def get_context_data(
        self,
        *args: Any,
        **kwargs: Any,
    ) -> dict[str, Any]:
        """
        Get context data for expense list view.

        Returns:
            Dict containing expense data, categories, and forms.
        """
        context: dict[str, Any] = super().get_context_data(**kwargs)
        user = self.get_current_user()
        request = self.get_request_with_container()

        expense_service = request.container.expense.expense_service(
            user=user,
            request=self.request,
        )
        receipt_service = request.container.expense.receipt_expense_service(
            user=user,
            request=request,
        )

        expense_queryset = Expense.objects.select_related(
            'user',
            'category',
            'account',
        )
        expense_filter = self.get_filtered_queryset(
            ExpenseFilter,
            expense_queryset,
        )
        expenses = expense_filter.qs

        receipt_expenses = receipt_service.get_receipt_expenses()

        all_expenses = list(expenses) + receipt_expenses

        total_amount_page = sum(
            getattr(expense, 'amount', 0) for expense in all_expenses
        )
        total_amount_period = sum(
            getattr(expense, 'amount', 0) for expense in all_expenses
        )

        expense_categories = expense_service.get_categories()
        flattened_categories = self.get_flattened_categories(
            list(expense_categories),
            category_type='expense',
            depth=3,
        )

        add_expense_form = expense_service.get_expense_form()

        context.update(
            {
                'expense_filter': expense_filter,
                'categories': expense_categories,
                'expenses': all_expenses,
                'add_expense_form': add_expense_form,
                'flattened_categories': flattened_categories,
                'total_amount_page': total_amount_page,
                'total_amount_period': total_amount_period,
                'request': request,
            },
        )

        return context


class ExpenseCopyView(
    LoginRequiredMixin,
    SuccessMessageMixin[AddExpenseForm],
    ExpenseBaseView,
    View,
    UserAuthMixin,
):
    """View for copying an existing expense."""

    no_permission_url = reverse_lazy('login')

    def post(
        self,
        request: RequestWithContainer,
        *args: Any,
        **kwargs: Any,
    ) -> HttpResponse:
        """Handle POST request to copy an expense."""
        expense_id = kwargs.get('pk')
        expense_service = request.container.expense.expense_service(
            user=request.user,
            request=request,
        )

        if expense_id is None:
            messages.error(request, _('Некорректный идентификатор расхода.'))
            return redirect(constants.EXPENSE_LIST_URL)

        try:
            new_expense = expense_service.copy_expense(int(expense_id))
            messages.success(request, _('Расход успешно скопирован.'))
            return redirect(
                str(
                    reverse_lazy(
                        'expense:change', kwargs={'pk': new_expense.pk}
                    )
                ),
            )
        except (ValueError, TypeError) as e:
            messages.error(
                request,
                _('Ошибка при копировании расхода: {error}').format(
                    error=str(e),
                ),
            )
            return redirect(constants.EXPENSE_LIST_URL)


<<<<<<< HEAD
class ExpenseCreateView(BaseEntityCreateView[Expense, AddExpenseForm]):
=======
class ExpenseCreateView(
    BaseEntityCreateView[Expense, AddExpenseForm],
    UserAuthMixin,
    FormErrorHandlingMixin,
):
>>>>>>> e262a788
    """View for creating a new expense."""

    model = Expense
    template_name = 'expense/add_expense.html'
    form_class = AddExpenseForm
    success_url = reverse_lazy(constants.EXPENSE_LIST_URL)

    def get_form_kwargs(
        self,
    ) -> dict[str, Any]:
        """Get form kwargs with user-specific querysets."""
        kwargs = super().get_form_kwargs()
        request = cast('RequestWithContainer', self.request)
        expense_service = request.container.expense.expense_service(
            user=request.user,
            request=request,
        )
        kwargs.update(expense_service.get_form_querysets())
        return kwargs

    def get_context_data(self, **kwargs: Any) -> dict[str, Any]:
        """Get context data for expense creation form."""
        context = super().get_context_data(**kwargs)
        if 'add_expense_form' not in context:
            context['add_expense_form'] = self.get_form()
        return context

    def form_valid(
        self,
        form: Any,
    ) -> HttpResponse:
        """Handle valid form submission."""
        request = cast('RequestWithContainer', self.request)
        expense_service = request.container.expense.expense_service(
            user=request.user,
            request=request,
        )

        try:
            expense = expense_service.create_expense(form)
            self.object = expense
            messages.success(self.request, constants.SUCCESS_EXPENSE_ADDED)
            return HttpResponseRedirect(self.get_success_url())
        except (ValueError, TypeError) as e:
            return self.handle_form_error_with_message(
                form,
                e,
                'Ошибка при создании расхода: {error}',
            )

    def form_invalid(self, form: Any) -> HttpResponse:
        """Handle invalid form submission."""
        return self.render_to_response(
            self.get_context_data(add_expense_form=form),
        )


<<<<<<< HEAD
class ExpenseUpdateView(BaseEntityUpdateView[Expense, AddExpenseForm]):
=======
class ExpenseUpdateView(
    BaseEntityUpdateView[Expense, AddExpenseForm],
    UserAuthMixin,
    FormErrorHandlingMixin,
):
>>>>>>> e262a788
    """View for updating an existing expense."""

    model = Expense
    template_name = 'expense/change_expense.html'
    form_class = AddExpenseForm
    success_url = reverse_lazy(constants.EXPENSE_LIST_URL)

    def get_object(self, queryset: Any = None) -> Expense:
        """Get the expense object to update."""
        return get_object_or_404(
            Expense.objects.select_related('user', 'category', 'account'),
            pk=self.kwargs['pk'],
            user=self.request.user,
        )

    def get_form_kwargs(
        self,
    ) -> dict[str, Any]:
        """Get form kwargs with user-specific querysets."""
        kwargs = super().get_form_kwargs()
        request = cast('RequestWithContainer', self.request)
        expense_service = request.container.expense.expense_service(
            user=request.user,
            request=request,
        )
        kwargs.update(expense_service.get_form_querysets())
        return kwargs

    def get_context_data(self, **kwargs: Any) -> dict[str, Any]:
        """Get context data for expense update form."""
        context = super().get_context_data(**kwargs)
        context['add_expense_form'] = self.get_form()
        return context

    def form_valid(
        self,
        form: Any,
    ) -> HttpResponse:
        """Handle valid form submission."""
        request = cast('RequestWithContainer', self.request)
        expense_service = request.container.expense.expense_service(
            user=request.user,
            request=request,
        )

        try:
            expense_service.update_expense(self.object, form)
            messages.success(self.request, constants.SUCCESS_EXPENSE_UPDATE)
            return super().form_valid(form)
        except (ValueError, TypeError) as e:
            return self.handle_form_error_with_message(
                form,
                e,
                'Ошибка при обновлении расхода: {error}',
            )


class ExpenseDeleteView(
    LoginRequiredMixin,
    DetailView[Expense],
    DeleteView[Expense, Any],
    UserAuthMixin,
    FormErrorHandlingMixin,
):
    """View for deleting an expense."""

    model = Expense
    template_name = constants.EXPENSE_TEMPLATE
    success_url = reverse_lazy(constants.EXPENSE_LIST_URL)
    context_object_name = 'expense'
    no_permission_url = reverse_lazy('login')

    def form_valid(
        self,
        form: Any,
    ) -> HttpResponse:
        """Handle valid form submission for deletion."""
        request = cast('RequestWithContainer', self.request)
        expense_service = request.container.expense.expense_service(
            user=request.user,
            request=request,
        )

        try:
            expense_service.delete_expense(self.get_object())
            messages.success(self.request, constants.SUCCESS_EXPENSE_DELETED)
            return super().form_valid(form)
        except (ValueError, TypeError) as e:
            messages.error(
                self.request,
                _('Ошибка при удалении расхода: {error}').format(error=str(e)),
            )
            return redirect(constants.EXPENSE_LIST_URL)


class ExpenseCategoryView(LoginRequiredMixin, ListView[ExpenseCategory]):
    """View for displaying expense categories."""

    template_name = constants.EXPENSE_CATEGORY_TEMPLATE
    model = ExpenseCategory
    depth = 3

    def get_context_data(
        self,
        **kwargs: Any,
    ) -> dict[str, Any]:
        """Get context data for category list."""
        request = cast('RequestWithContainer', self.request)
        user = get_object_or_404(User, username=request.user)
        category_service = request.container.expense.expense_category_service(
            user=user,
            request=request,
        )

        expense_categories = category_service.get_categories()
        flattened_categories = get_cached_category_tree(
            user_id=user.pk,
            category_type='expense',
            categories=list(expense_categories),
            depth=self.depth,
        )

        context = super().get_context_data(**kwargs)
        context['flattened_categories'] = flattened_categories
        return context


class ExpenseCategoryCreateView(
    LoginRequiredMixin,
    CreateView[ExpenseCategory, AddCategoryForm],
    UserAuthMixin,
    FormErrorHandlingMixin,
):
    """View for creating a new expense category."""

    model = ExpenseCategory
    template_name = 'expense/add_category_expense.html'
    form_class = AddCategoryForm
    success_url = reverse_lazy(constants.EXPENSE_CATEGORY_LIST_URL)

    def get_form_kwargs(
        self,
    ) -> dict[str, Any]:
        """Get form kwargs with user-specific queryset."""
        kwargs = super().get_form_kwargs()
        request = cast('RequestWithContainer', self.request)
        category_service = request.container.expense.expense_category_service(
            user=request.user,
            request=request,
        )
        kwargs['category_queryset'] = category_service.get_categories_queryset()
        return kwargs

    def form_valid(
        self,
        form: Any,
    ) -> HttpResponse:
        """Handle valid form submission."""
        request = cast('RequestWithContainer', self.request)
        category_service = request.container.expense.expense_category_service(
            user=request.user,
            request=request,
        )

        try:
            category_name = self.request.POST.get('name')
            self.object = category_service.create_category(form)
            messages.success(
                self.request,
                _('Категория "{category_name}" была успешно добавлена!').format(
                    category_name=category_name,
                ),
            )
            return redirect(self.get_success_url())
        except (ValueError, TypeError) as e:
            return self.handle_form_error_with_message(
                form,
                e,
                'Ошибка при создании категории: {error}',
            )

    def form_invalid(self, form: Any) -> HttpResponse:
        """Handle invalid form submission."""
        messages.error(
            self.request,
            _('Ошибка при добавлении категории. Проверьте введенные данные.'),
        )
        return self.render_to_response(self.get_context_data(form=form))


class ExpenseCategoryDeleteView(
    DeleteObjectMixin,
    LoginRequiredMixin,
    DeleteView[ExpenseCategory, Any],
):
    request: RequestWithContainer
    """View for deleting an expense category."""

    model = ExpenseCategory
    template_name = constants.EXPENSE_CATEGORY_TEMPLATE
    success_url = reverse_lazy(constants.EXPENSE_CATEGORY_LIST_URL)
    success_message = str(constants.SUCCESS_CATEGORY_EXPENSE_DELETED)
    error_message = str(constants.ACCESS_DENIED_DELETE_EXPENSE_CATEGORY)


class ExpenseGroupAjaxView(
    LoginRequiredMixin,
    View,
    UserAuthMixin,
    FormErrorHandlingMixin,
):
    """AJAX view for getting expenses by group."""

    def get(
        self,
        request: RequestWithContainer,
        *args: Any,
        **kwargs: Any,
    ) -> HttpResponse:
        """Handle GET request for group expenses."""
        group_id = request.GET.get('group_id')
        expense_service = request.container.expense.expense_service(
            user=request.user,
            request=request,
        )

        try:
            all_expenses = expense_service.get_expenses_by_group(group_id)
            context = {'expenses': all_expenses, 'request': request}
            html = render_to_string(
                'expense/_expense_table_block.html',
                context,
                request=request,
            )
            return HttpResponse(html)
        except (ValueError, TypeError) as e:
            return HttpResponse(
                _('Ошибка: {error}').format(error=str(e)),
                status=500,
            )


class ExpenseDataAjaxView(
    LoginRequiredMixin,
    View,
    UserAuthMixin,
    FormErrorHandlingMixin,
):
    """AJAX view for getting expense data as JSON."""

    def get(
        self,
        request: RequestWithContainer,
        *args: Any,
        **kwargs: Any,
    ) -> JsonResponse:
        """Handle GET request for expense data."""
        group_id = request.GET.get('group_id')
        expense_service = request.container.expense.expense_service(
            user=request.user,
            request=request,
        )

        try:
            all_data = expense_service.get_expense_data(group_id)
            return JsonResponse({'data': all_data})
        except (ValueError, TypeError) as e:
            return self.handle_ajax_error(e, status_code=500)<|MERGE_RESOLUTION|>--- conflicted
+++ resolved
@@ -87,18 +87,10 @@
         return str(reverse_lazy(constants.EXPENSE_CATEGORY_LIST_URL))
 
 
-<<<<<<< HEAD
-class ExpenseView(BaseEntityFilterView):
-    """Main expense list view with filtering and pagination."""
-
-    model = Expense
-    template_name = constants.EXPENSE_TEMPLATE
-=======
 class ExpenseView(BaseEntityFilterView, ExpenseBaseView, EntityListViewMixin):
     """Main expense list view with filtering and pagination."""
 
     model = Expense
->>>>>>> e262a788
     context_object_name = 'expense'
     filterset_class = ExpenseFilter
     expense_service: ExpenseServiceProtocol
@@ -226,15 +218,11 @@
             return redirect(constants.EXPENSE_LIST_URL)
 
 
-<<<<<<< HEAD
-class ExpenseCreateView(BaseEntityCreateView[Expense, AddExpenseForm]):
-=======
 class ExpenseCreateView(
     BaseEntityCreateView[Expense, AddExpenseForm],
     UserAuthMixin,
     FormErrorHandlingMixin,
 ):
->>>>>>> e262a788
     """View for creating a new expense."""
 
     model = Expense
@@ -292,15 +280,11 @@
         )
 
 
-<<<<<<< HEAD
-class ExpenseUpdateView(BaseEntityUpdateView[Expense, AddExpenseForm]):
-=======
 class ExpenseUpdateView(
     BaseEntityUpdateView[Expense, AddExpenseForm],
     UserAuthMixin,
     FormErrorHandlingMixin,
 ):
->>>>>>> e262a788
     """View for updating an existing expense."""
 
     model = Expense
