from django.contrib import messages
from django.contrib.messages.views import SuccessMessageMixin
from django.http import JsonResponse
from django.shortcuts import get_object_or_404
from django.urls import reverse_lazy
from django.views.generic import DeleteView, DetailView, ListView, UpdateView
from hasta_la_vista_money.account.models import Account
from hasta_la_vista_money.commonlogic.custom_paginator import (
    paginator_custom_view,
)
<<<<<<< HEAD
from hasta_la_vista_money.commonlogic.views import create_object_view
=======
from hasta_la_vista_money.commonlogic.views import (
    IncomeExpenseCreateViewMixin,
    build_category_tree,
    collect_info_receipt,
    create_object_view,
)
>>>>>>> 6063b3eb
from hasta_la_vista_money.constants import (
    MessageOnSite,
    SuccessUrlView,
    TemplateHTMLView,
)
from hasta_la_vista_money.custom_mixin import (
    CustomNoPermissionMixin,
    DeleteCategoryMixin,
    ExpenseIncomeFormValidCreateMixin,
    UpdateViewMixin,
)
from hasta_la_vista_money.expense.forms import AddCategoryForm, AddExpenseForm
from hasta_la_vista_money.expense.models import Expense, ExpenseCategory
from hasta_la_vista_money.users.models import User


class ExpenseView(CustomNoPermissionMixin, SuccessMessageMixin, ListView):
    paginate_by = 10
    model = Expense
    template_name = TemplateHTMLView.EXPENSE_TEMPLATE.value
    context_object_name = 'expense'
    no_permission_url = reverse_lazy('login')
    success_url = SuccessUrlView.EXPENSE_URL.value

    def get_context_data(self, *args, **kwargs):
        """
        Метод отображения расходов по месяцам на странице.

        :return: Рендеринг данных на странице сайта.
        """
        user = get_object_or_404(User, username=self.request.user)
        depth_limit = 3
        if user:
            expense_categories = (
                user.category_expense_users.select_related('user')
                .values(
                    'id',
                    'name',
                    'parent_category',
                    'parent_category__name',
                )
                .order_by('parent_category_id')
                .all()
            )
            flattened_categories = build_category_tree(
                expense_categories,
                depth=depth_limit,
            )
            add_expense_form = AddExpenseForm(
                user=self.request.user,
                depth=depth_limit,
            )
            add_expense_form.fields[
                'account'
            ].queryset = user.account_users.select_related('user').all()

<<<<<<< HEAD
        expense_categories = user.category_expense_users.select_related(
            'user',
        ).all()

        add_expense_form = AddExpenseForm()
        add_expense_form.fields[
            'account'
        ].queryset = user.account_users.select_related('user').all()

        add_expense_form.fields['category'].queryset = expense_categories
        add_category_form = AddCategoryForm()

        expenses = user.expense_users.select_related('user', 'account').values(
            'id',
            'date',
            'account__name_account',
            'category__name',
            'amount',
        )

        # Paginator expense table
        pages_expense = paginator_custom_view(
            self.request,
            expenses,
            self.paginate_by,
            'expenses',
        )

        context = super().get_context_data(**kwargs)
        context['add_category_form'] = add_category_form
        context['categories'] = expense_categories
        context['expenses'] = pages_expense
        context['add_expense_form'] = add_expense_form
=======
            add_category_form = AddCategoryForm(
                user=self.request.user,
                depth=depth_limit,
            )

            receipt_info_by_month = collect_info_receipt(user=self.request.user)

            expenses = user.expense_users.select_related(
                'user',
                'account',
            ).values(
                'id',
                'date',
                'account__name_account',
                'category__name',
                'amount',
            )
>>>>>>> 6063b3eb

            # Paginator expense table
            pages_expense = paginator_custom_view(
                self.request,
                expenses,
                self.paginate_by,
                'expenses',
            )

            # Paginator receipts table
            pages_receipt_table = paginator_custom_view(
                self.request,
                receipt_info_by_month,
                self.paginate_by,
                'receipts',
            )
            context = super().get_context_data(**kwargs)
            context['add_category_form'] = add_category_form
            context['categories'] = expense_categories
            context['receipt_info_by_month'] = pages_receipt_table
            context['expenses'] = pages_expense
            context['add_expense_form'] = add_expense_form
            context['flattened_categories'] = flattened_categories

            return context


class ExpenseCreateView(
    CustomNoPermissionMixin,
    SuccessMessageMixin,
    IncomeExpenseCreateViewMixin,
):
    model = Expense
    template_name = TemplateHTMLView.EXPENSE_TEMPLATE.value
    no_permission_url = reverse_lazy('login')
    form_class = AddExpenseForm
    success_url = reverse_lazy(SuccessUrlView.EXPENSE_URL.value)
    depth_limit = 3

    def form_valid(self, form):
        if form.is_valid():
            response_data = create_object_view(
                form=form,
                model=ExpenseCategory,
                request=self.request,
                message=MessageOnSite.SUCCESS_EXPENSE_ADDED.value,
            )
            return JsonResponse(response_data)


class ExpenseUpdateView(
    CustomNoPermissionMixin,
    SuccessMessageMixin,
    UpdateView,
    UpdateViewMixin,
):
    model = Expense
    template_name = 'expense/change_expense.html'
    form_class = AddExpenseForm
    no_permission_url = reverse_lazy('login')
    success_url = reverse_lazy(SuccessUrlView.EXPENSE_URL.value)

    def get_object(self, queryset=None):  # noqa: WPS615
        return get_object_or_404(Expense, pk=self.kwargs['pk'])

    def get_form_kwargs(self):
        kwargs = super().get_form_kwargs()
        kwargs['user'] = self.request.user
        kwargs['depth'] = self.depth_limit
        return kwargs

    def get_context_data(self, **kwargs):
        context = super().get_context_data(**kwargs)
        form_class = self.get_form_class()
        form = form_class(**self.get_form_kwargs())
        context['add_expense_form'] = form
        return context

    def post(self, request, *args, **kwargs):
        self.object = self.get_object()
        form = self.get_form()
        if form.is_valid():
            return self.form_valid(form)
        return self.form_invalid(form)

    def form_valid(self, form):
        expense_id = self.get_object().id
        if expense_id:
            expense = get_object_or_404(Expense, id=expense_id)
        else:
            expense = form.save(commit=False)

        amount = form.cleaned_data.get('amount')
        account = form.cleaned_data.get('account')
        account_balance = get_object_or_404(Account, id=account.id)

        if account_balance.user == self.request.user:
            if expense_id:
                old_amount = expense.amount
                account_balance.balance += old_amount
            account_balance.balance -= amount
            account_balance.save()

            expense.user = self.request.user
            expense.amount = amount
            expense.save()

            messages.success(
                self.request,
                MessageOnSite.SUCCESS_EXPENSE_UPDATE.value,
            )
            return super().form_valid(form)


class ExpenseDeleteView(DetailView, DeleteView):
    model = Expense
    template_name = TemplateHTMLView.EXPENSE_TEMPLATE.value
    context_object_name = 'expense'
    no_permission_url = reverse_lazy('login')
    success_url = reverse_lazy(SuccessUrlView.EXPENSE_URL.value)

    def form_valid(self, form):
        expense = self.get_object()
        account = expense.account
        amount = expense.amount
        account_balance = get_object_or_404(Account, id=account.id)

        if account_balance.user == self.request.user:
            account_balance.balance += amount
            account_balance.save()
            messages.success(
                self.request,
                MessageOnSite.SUCCESS_EXPENSE_DELETED.value,
            )
            return super().form_valid(form)


class ExpenseCategoryCreateView(
    ExpenseIncomeFormValidCreateMixin,
    IncomeExpenseCreateViewMixin,
):
    model = ExpenseCategory
    template_name = TemplateHTMLView.EXPENSE_TEMPLATE.value
    success_url = reverse_lazy(SuccessUrlView.EXPENSE_URL.value)
    form_class = AddCategoryForm
    depth = 3


class ExpenseCategoryDeleteView(DeleteCategoryMixin):
    model: type[ExpenseCategory] = ExpenseCategory
    success_url = reverse_lazy(SuccessUrlView.EXPENSE_URL.value)<|MERGE_RESOLUTION|>--- conflicted
+++ resolved
@@ -8,16 +8,12 @@
 from hasta_la_vista_money.commonlogic.custom_paginator import (
     paginator_custom_view,
 )
-<<<<<<< HEAD
-from hasta_la_vista_money.commonlogic.views import create_object_view
-=======
 from hasta_la_vista_money.commonlogic.views import (
     IncomeExpenseCreateViewMixin,
     build_category_tree,
     collect_info_receipt,
     create_object_view,
 )
->>>>>>> 6063b3eb
 from hasta_la_vista_money.constants import (
     MessageOnSite,
     SuccessUrlView,
@@ -74,47 +70,10 @@
                 'account'
             ].queryset = user.account_users.select_related('user').all()
 
-<<<<<<< HEAD
-        expense_categories = user.category_expense_users.select_related(
-            'user',
-        ).all()
-
-        add_expense_form = AddExpenseForm()
-        add_expense_form.fields[
-            'account'
-        ].queryset = user.account_users.select_related('user').all()
-
-        add_expense_form.fields['category'].queryset = expense_categories
-        add_category_form = AddCategoryForm()
-
-        expenses = user.expense_users.select_related('user', 'account').values(
-            'id',
-            'date',
-            'account__name_account',
-            'category__name',
-            'amount',
-        )
-
-        # Paginator expense table
-        pages_expense = paginator_custom_view(
-            self.request,
-            expenses,
-            self.paginate_by,
-            'expenses',
-        )
-
-        context = super().get_context_data(**kwargs)
-        context['add_category_form'] = add_category_form
-        context['categories'] = expense_categories
-        context['expenses'] = pages_expense
-        context['add_expense_form'] = add_expense_form
-=======
             add_category_form = AddCategoryForm(
                 user=self.request.user,
                 depth=depth_limit,
             )
-
-            receipt_info_by_month = collect_info_receipt(user=self.request.user)
 
             expenses = user.expense_users.select_related(
                 'user',
@@ -126,7 +85,6 @@
                 'category__name',
                 'amount',
             )
->>>>>>> 6063b3eb
 
             # Paginator expense table
             pages_expense = paginator_custom_view(
@@ -136,17 +94,9 @@
                 'expenses',
             )
 
-            # Paginator receipts table
-            pages_receipt_table = paginator_custom_view(
-                self.request,
-                receipt_info_by_month,
-                self.paginate_by,
-                'receipts',
-            )
             context = super().get_context_data(**kwargs)
             context['add_category_form'] = add_category_form
             context['categories'] = expense_categories
-            context['receipt_info_by_month'] = pages_receipt_table
             context['expenses'] = pages_expense
             context['add_expense_form'] = add_expense_form
             context['flattened_categories'] = flattened_categories
