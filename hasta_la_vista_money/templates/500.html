--- conflicted
+++ resolved
@@ -17,21 +17,6 @@
                 </div>
             </div>
         </div>
-<<<<<<< HEAD
-
-        <h1 class="mb-4 text-9xl font-bold text-gray-900 dark:text-white">
-            <span class="bg-gradient-to-r from-orange-600 to-orange-500 bg-clip-text text-transparent">500</span>
-        </h1>
-
-        <h2 class="mb-4 text-3xl font-bold tracking-tight text-gray-900 dark:text-white sm:text-4xl">
-            {% translate 'Ошибка на сервере' %}
-        </h2>
-
-        <p class="mb-8 text-lg text-gray-600 dark:text-gray-300">
-            {% translate 'Произошла внутренняя ошибка сервера. Мы уже работаем над её устранением. Пожалуйста, попробуйте позже.' %}
-        </p>
-
-=======
         
         <h1 class="mb-4 text-9xl font-bold text-gray-900 dark:text-white">
             <span class="bg-gradient-to-r from-orange-600 to-orange-500 bg-clip-text text-transparent">500</span>
@@ -45,7 +30,6 @@
             {% translate 'Произошла внутренняя ошибка сервера. Мы уже работаем над её устранением. Пожалуйста, попробуйте позже.' %}
         </p>
         
->>>>>>> d23f0890
         <div class="mb-8 rounded-xl bg-orange-50 p-6 dark:bg-orange-900/20">
             <div class="flex items-start gap-4">
                 <svg class="mt-0.5 h-6 w-6 flex-shrink-0 text-orange-600 dark:text-orange-400" fill="none" stroke="currentColor" viewBox="0 0 24 24" xmlns="http://www.w3.org/2000/svg">
@@ -63,11 +47,7 @@
                 </div>
             </div>
         </div>
-<<<<<<< HEAD
-
-=======
         
->>>>>>> d23f0890
         <div class="flex flex-col items-center justify-center gap-4 sm:flex-row">
             <a href="{% url 'applications:list' %}" class="inline-flex items-center gap-2 rounded-xl bg-gradient-to-r from-green-600 to-emerald-600 px-6 py-3 text-base font-semibold text-white shadow-lg shadow-green-500/30 transition-all duration-200 hover:from-green-700 hover:to-emerald-700 hover:shadow-xl hover:shadow-green-500/40 active:scale-95">
                 <svg class="h-5 w-5" fill="none" stroke="currentColor" viewBox="0 0 24 24" xmlns="http://www.w3.org/2000/svg">
@@ -75,11 +55,7 @@
                 </svg>
                 {% translate 'На главную' %}
             </a>
-<<<<<<< HEAD
-
-=======
             
->>>>>>> d23f0890
             <a href="{{ request.path }}" class="inline-flex items-center gap-2 rounded-xl border-2 border-gray-300 bg-white px-6 py-3 text-base font-semibold text-gray-700 transition-all duration-200 hover:border-gray-400 hover:bg-gray-50 active:scale-95 dark:border-gray-600 dark:bg-gray-800 dark:text-gray-300 dark:hover:border-gray-500 dark:hover:bg-gray-700">
                 <svg class="h-5 w-5" fill="none" stroke="currentColor" viewBox="0 0 24 24" xmlns="http://www.w3.org/2000/svg">
                     <path stroke-linecap="round" stroke-linejoin="round" stroke-width="2" d="M4 4v5h.582m15.356 2A8.001 8.001 0 004.582 9m0 0H9m11 11v-5h-.581m0 0a8.003 8.003 0 01-15.357-2m15.357 2H15"></path>
