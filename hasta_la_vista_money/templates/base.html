{# Load the tag library #}
{% load csp %}
{% load static %}
{% load i18n %}
{% load word_hash %}
{% load compress %}


<!DOCTYPE html>
<html lang="ru" {% if user.is_authenticated and user.theme == 'dark' %}class="dark" data-bs-theme="dark"{% else %}data-bs-theme="light"{% endif %}>
<head>
    {% block head %}
        <title>{% block title %}{% endblock %} - Hasta La Vista, Money!</title>
        <meta charset="UTF-8">
        <meta name="viewport" content="width=device-width, height=device-height, initial-scale=1.0">
        <meta http-equiv="X-UA-Compatible" content="ie=edge">
        <link nonce="{{request.csp_nonce}}" rel="shortcut icon" href="{% static 'img/favicon/favicon.ico' %}?v={% word_hash %}" type="image/x-icon">
        <link nonce="{{request.csp_nonce}}" rel="preconnect" href="https://fonts.googleapis.com">
        <link nonce="{{request.csp_nonce}}" rel="preconnect" href="https://fonts.gstatic.com" crossorigin>
        <link nonce="{{request.csp_nonce}}" href="https://fonts.googleapis.com/css2?family=Inter:wght@300;400;500;600;700&family=Montserrat:wght@400;500;600;700&family=IBM+Plex+Mono:wght@400;500;600&family=Gloria+Hallelujah&display=swap" rel="stylesheet">
        <link nonce="{{request.csp_nonce}}" rel="stylesheet" type="text/css" href="{% static 'css/styles.min.css' %}?v={% word_hash %}">
    {% endblock %}
</head>
<body class="min-h-screen bg-white dark:bg-gray-800 {% if user.is_authenticated %}pb-20 md:pb-0{% endif %}" {% if user.is_authenticated %}data-bs-theme="{{ user.theme|default:'light' }}"{% else %}data-bs-theme="light"{% endif %}>
    {% if user.is_authenticated %}
        <input type="checkbox" id="mobileMenuState" class="peer hidden" autocomplete="off">
        <div class="header">
            {% include 'header.html' %}
        </div>
        {% if messages %}
            {% for message in messages %}
                <div class="fixed top-4 left-1/2 -translate-x-1/2 z-50 max-w-md w-full px-4 [animation:fadeInUp_0.3s_ease-out,fadeOutSlideUp_0.4s_ease-in_4s_forwards]">
                    <div class="flex items-start gap-3 rounded-xl border-l-4 p-4 shadow-lg backdrop-blur-sm {% if message.tags == 'error' or message.tags == 'danger' %}bg-red-50 border-red-500 dark:bg-red-900/20 dark:border-red-400{% elif message.tags == 'success' %}bg-green-50 border-green-500 dark:bg-green-900/20 dark:border-green-400{% elif message.tags == 'warning' %}bg-orange-50 border-orange-500 dark:bg-orange-900/20 dark:border-orange-400{% else %}bg-blue-50 border-blue-500 dark:bg-blue-900/20 dark:border-blue-400{% endif %}">
                        <div class="flex-shrink-0">
                            {% if message.tags == 'error' or message.tags == 'danger' %}
                                <svg class="h-6 w-6 text-red-600 dark:text-red-400" fill="none" stroke="currentColor" viewBox="0 0 24 24" xmlns="http://www.w3.org/2000/svg">
                                    <path stroke-linecap="round" stroke-linejoin="round" stroke-width="2" d="M12 9v2m0 4h.01m-6.938 4h13.856c1.54 0 2.502-1.667 1.732-3L13.732 4c-.77-1.333-2.694-1.333-3.464 0L3.34 16c-.77 1.333.192 3 1.732 3z"></path>
                                </svg>
                            {% elif message.tags == 'success' %}
                                <svg class="h-6 w-6 text-green-600 dark:text-green-400" fill="none" stroke="currentColor" viewBox="0 0 24 24" xmlns="http://www.w3.org/2000/svg">
                                    <path stroke-linecap="round" stroke-linejoin="round" stroke-width="2" d="M9 12l2 2 4-4m6 2a9 9 0 11-18 0 9 9 0 0118 0z"></path>
                                </svg>
                            {% elif message.tags == 'warning' %}
                                <svg class="h-6 w-6 text-orange-600 dark:text-orange-400" fill="none" stroke="currentColor" viewBox="0 0 24 24" xmlns="http://www.w3.org/2000/svg">
                                    <path stroke-linecap="round" stroke-linejoin="round" stroke-width="2" d="M12 9v2m0 4h.01m-6.938 4h13.856c1.54 0 2.502-1.667 1.732-3L13.732 4c-.77-1.333-2.694-1.333-3.464 0L3.34 16c-.77 1.333.192 3 1.732 3z"></path>
                                </svg>
                            {% else %}
                                <svg class="h-6 w-6 text-blue-600 dark:text-blue-400" fill="none" stroke="currentColor" viewBox="0 0 24 24" xmlns="http://www.w3.org/2000/svg">
                                    <path stroke-linecap="round" stroke-linejoin="round" stroke-width="2" d="M13 16h-1v-4h-1m1-4h.01M21 12a9 9 0 11-18 0 9 9 0 0118 0z"></path>
                                </svg>
                            {% endif %}
                        </div>
                        <div class="flex-1 min-w-0">
                            <p class="text-sm font-medium {% if message.tags == 'error' or message.tags == 'danger' %}text-red-800 dark:text-red-200{% elif message.tags == 'success' %}text-green-800 dark:text-green-200{% elif message.tags == 'warning' %}text-orange-800 dark:text-orange-200{% else %}text-blue-800 dark:text-blue-200{% endif %}">
                                {{ message }}
                            </p>
                        </div>
                    </div>
                </div>
            {% endfor %}
        {% endif %}
    {% else %}
        {% if messages %}
            {% for message in messages %}
                <div class="fixed top-4 left-1/2 -translate-x-1/2 z-50 max-w-md w-full px-4 [animation:fadeInUp_0.3s_ease-out,fadeOutSlideUp_0.4s_ease-in_4s_forwards]">
                    <div class="flex items-start gap-3 rounded-xl border-l-4 p-4 shadow-lg backdrop-blur-sm {% if message.tags == 'error' or message.tags == 'danger' %}bg-red-50 border-red-500 dark:bg-red-900/20 dark:border-red-400{% elif message.tags == 'success' %}bg-green-50 border-green-500 dark:bg-green-900/20 dark:border-green-400{% elif message.tags == 'warning' %}bg-orange-50 border-orange-500 dark:bg-orange-900/20 dark:border-orange-400{% else %}bg-blue-50 border-blue-500 dark:bg-blue-900/20 dark:border-blue-400{% endif %}">
                        <div class="flex-shrink-0">
                            {% if message.tags == 'error' or message.tags == 'danger' %}
                                <svg class="h-6 w-6 text-red-600 dark:text-red-400" fill="none" stroke="currentColor" viewBox="0 0 24 24" xmlns="http://www.w3.org/2000/svg">
                                    <path stroke-linecap="round" stroke-linejoin="round" stroke-width="2" d="M12 9v2m0 4h.01m-6.938 4h13.856c1.54 0 2.502-1.667 1.732-3L13.732 4c-.77-1.333-2.694-1.333-3.464 0L3.34 16c-.77 1.333.192 3 1.732 3z"></path>
                                </svg>
                            {% elif message.tags == 'success' %}
                                <svg class="h-6 w-6 text-green-600 dark:text-green-400" fill="none" stroke="currentColor" viewBox="0 0 24 24" xmlns="http://www.w3.org/2000/svg">
                                    <path stroke-linecap="round" stroke-linejoin="round" stroke-width="2" d="M9 12l2 2 4-4m6 2a9 9 0 11-18 0 9 9 0 0118 0z"></path>
                                </svg>
                            {% elif message.tags == 'warning' %}
                                <svg class="h-6 w-6 text-orange-600 dark:text-orange-400" fill="none" stroke="currentColor" viewBox="0 0 24 24" xmlns="http://www.w3.org/2000/svg">
                                    <path stroke-linecap="round" stroke-linejoin="round" stroke-width="2" d="M12 9v2m0 4h.01m-6.938 4h13.856c1.54 0 2.502-1.667 1.732-3L13.732 4c-.77-1.333-2.694-1.333-3.464 0L3.34 16c-.77 1.333.192 3 1.732 3z"></path>
                                </svg>
                            {% else %}
                                <svg class="h-6 w-6 text-blue-600 dark:text-blue-400" fill="none" stroke="currentColor" viewBox="0 0 24 24" xmlns="http://www.w3.org/2000/svg">
                                    <path stroke-linecap="round" stroke-linejoin="round" stroke-width="2" d="M13 16h-1v-4h-1m1-4h.01M21 12a9 9 0 11-18 0 9 9 0 0118 0z"></path>
                                </svg>
                            {% endif %}
                        </div>
                        <div class="flex-1 min-w-0">
                            <p class="text-sm font-medium {% if message.tags == 'error' or message.tags == 'danger' %}text-red-800 dark:text-red-200{% elif message.tags == 'success' %}text-green-800 dark:text-green-200{% elif message.tags == 'warning' %}text-orange-800 dark:text-orange-200{% else %}text-blue-800 dark:text-blue-200{% endif %}">
                                {{ message }}
                            </p>
                        </div>
                    </div>
                </div>
            {% endfor %}
        {% endif %}
    {% endif %}
    {% block content %}
    {% endblock %}

    {% if user.is_authenticated %}
        {% include '_bottom_nav.html' %}
        {% include '_mobile_menu.html' %}
    {% endif %}

    <script nonce="{{request.csp_nonce}}" src="https://unpkg.com/htmx.org@2.0.4"></script>
    <script nonce="{{request.csp_nonce}}" src="https://cdn.jsdelivr.net/npm/mathjax@3/es5/tex-mml-chtml.js" id="MathJax-script" async></script>
    <script nonce="{{request.csp_nonce}}" type="text/javascript" src="https://unpkg.com/tabulator-tables@6.3.1/dist/js/tabulator.min.js"></script>

    {% compress js %}
    <script src="{% static 'js/jquery-3.7.1.min.js' %}"></script>
    <script src="{% static 'js/notifications.js' %}"></script>
    <script src="{% static 'js/script.js' %}"></script>
    <script src="{% static 'js/errors_form.js' %}"></script>
    <script src="{% static 'js/account_group_filter.js' %}"></script>
    <script src="{% static 'js/lazy-loader.js' %}"></script>
    <script src="{% static 'js/mathjax.js' %}"></script>
    {% if user.is_authenticated %}
        <script src="{% static 'js/header.js' %}"></script>
        <script src="{% static 'js/bottom-nav.js' %}"></script>
        <script src="{% static 'js/upload.js' %}"></script>
    {% endif %}
    {% endcompress %}
    <script nonce="{{request.csp_nonce}}">
        (function() {
            if (typeof window.LazyLoader === 'undefined') {
                return;
            }

            const currentPath = '{{ request.path|escapejs }}';
            const cspNonce = '{{ request.csp_nonce|escapejs }}';

            function loadScript(src) {
                if (typeof window.LazyLoader === 'undefined') {
                    console.error('[BASE] LazyLoader is not available!');
                    return Promise.reject(new Error('LazyLoader not available'));
                }
                return window.LazyLoader.loadScript(src, {
                    nonce: cspNonce
                });
            }

            if (currentPath.indexOf('receipts') !== -1) {
                loadScript('{% static "js/receipt_filter.js" %}?v={% word_hash %}').catch(function(error) {
                    console.error('Error loading receipt_filter script:', error);
                });
<<<<<<< HEAD

=======
                
>>>>>>> d23f0890
                loadScript('{% static "js/tokens.js" %}?v={% word_hash %}').then(function() {
                    return loadScript('{% static "js/receipt_group_filter.js" %}?v={% word_hash %}');
                }).then(function() {
                    if (currentPath.indexOf('update') !== -1) {
                        return loadScript('{% static "js/receipt_update.js" %}?v={% word_hash %}');
                    }
                }).catch(function(error) {
                    console.error('Error loading receipt scripts:', error);
                });
            }

            if (currentPath.indexOf('budget') !== -1) {
                function loadBudgetScript() {
                    loadScript('{% static "js/budget.js" %}?v={% word_hash %}').catch(function(error) {
                        console.error('[BASE] Error loading budget script:', error);
                    });
                }

                if (document.readyState === 'loading') {
                    document.addEventListener('DOMContentLoaded', loadBudgetScript);
                } else {
                    loadBudgetScript();
                }
            }

            if (currentPath.indexOf('users') !== -1) {
                loadScript('{% static "js/theme.js" %}?v={% word_hash %}').catch(function(error) {
                    console.error('Error loading theme script:', error);
                });
            }

            const isIncomePage = currentPath.indexOf('income') !== -1;
            const isExpensePage = currentPath.indexOf('expense') !== -1;
            const isBudgetPage = currentPath.indexOf('budget') !== -1;

            if (isIncomePage && !isBudgetPage) {
                loadScript('{% static "js/income_table.js" %}?v={% word_hash %}').catch(function(error) {
                    console.error('Error loading income_table script:', error);
                });
            }

            if (isExpensePage && !isBudgetPage) {
                loadScript('{% static "js/expense_table.js" %}?v={% word_hash %}').catch(function(error) {
                    console.error('Error loading expense_table script:', error);
                });
            }

            if (currentPath.indexOf('loan') !== -1) {
                loadScript('{% static "js/loan.js" %}?v={% word_hash %}').catch(function(error) {
                    console.error('Error loading loan script:', error);
                });
            }
        })();
    </script>
    {% block extra_js %}
    {% endblock %}
    <script nonce="{{request.csp_nonce}}">
        window.SET_THEME_URL = "{% url 'users:set_theme' %}";
        window.LOGIN_URL = "{% url 'users:login' %}";
        window.GROUPS_FOR_USER_URL = "{% url 'users:ajax:groups_for_user' %}";
        window.GROUPS_NOT_FOR_USER_URL = "{% url 'users:ajax:groups_not_for_user' %}";
    </script>
</body>
</html><|MERGE_RESOLUTION|>--- conflicted
+++ resolved
@@ -142,11 +142,7 @@
                 loadScript('{% static "js/receipt_filter.js" %}?v={% word_hash %}').catch(function(error) {
                     console.error('Error loading receipt_filter script:', error);
                 });
-<<<<<<< HEAD
-
-=======
                 
->>>>>>> d23f0890
                 loadScript('{% static "js/tokens.js" %}?v={% word_hash %}').then(function() {
                     return loadScript('{% static "js/receipt_group_filter.js" %}?v={% word_hash %}');
                 }).then(function() {
