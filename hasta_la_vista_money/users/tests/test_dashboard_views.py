"""Тесты для views дашборда."""

import json
import logging
from typing import TYPE_CHECKING, Any, cast
from unittest.mock import patch

from django.contrib.auth import get_user_model
from django.contrib.auth.models import AnonymousUser
from django.test import RequestFactory, TestCase
from django.urls import reverse

from core.test_helpers import setup_container_for_request
from hasta_la_vista_money.users.models import DashboardWidget
from hasta_la_vista_money.users.views import (
    DashboardComparisonView,
    DashboardDataView,
    DashboardDrillDownView,
)

User = get_user_model()

if TYPE_CHECKING:
    from hasta_la_vista_money.users.models import User as UserType
else:
    UserType = get_user_model()


class DashboardViewTest(TestCase):
    """Тесты для DashboardView."""

    fixtures = [
        'users.yaml',
        'finance_account.yaml',
    ]

    def setUp(self) -> None:
        user = User.objects.first()
        if user is None:
            msg = 'No user found in fixtures'
            raise ValueError(msg)
        self.assertIsInstance(user, User)
        self.user: UserType = user
        self.client.force_login(self.user)

    def test_dashboard_view_requires_login(self) -> None:
        """Тест, что дашборд требует авторизации."""
        self.client.logout()
        response = self.client.get(reverse('users:dashboard'))
        self.assertEqual(response.status_code, 302)

    def test_dashboard_view_renders_template(self) -> None:
        """Тест, что дашборд рендерит правильный шаблон."""
        response = self.client.get(reverse('users:dashboard'))
        self.assertEqual(response.status_code, 200)
        self.assertTemplateUsed(response, 'users/dashboard.html')

    def test_dashboard_view_has_context(self) -> None:
        """Тест, что дашборд имеет правильный контекст."""
        response = self.client.get(reverse('users:dashboard'))
        self.assertIn('available_widgets', response.context)
        self.assertIn('default_period', response.context)


class DashboardDataViewTest(TestCase):
    """Тесты для DashboardDataView."""

    fixtures = [
        'users.yaml',
        'finance_account.yaml',
        'expense_cat.yaml',
        'expense.yaml',
        'income_cat.yaml',
        'income.yaml',
    ]

    def setUp(self) -> None:
        user = User.objects.first()
        if user is None:
            msg = 'No user found in fixtures'
            raise ValueError(msg)
        self.assertIsInstance(user, User)
        self.user: UserType = user
        self.client.force_login(self.user)

    def test_dashboard_data_view_requires_login(self) -> None:
        """Тест, что API дашборда требует авторизации."""
        self.client.logout()
        response = self.client.get(reverse('users:dashboard_data'))
        self.assertEqual(response.status_code, 302)

    def test_dashboard_data_view_returns_json(self) -> None:
        """Тест, что API возвращает JSON."""
        response = self.client.get(reverse('users:dashboard_data'))
        self.assertEqual(response.status_code, 200)
        self.assertEqual(response['content-type'], 'application/json')

    def test_dashboard_data_view_contains_widgets(self) -> None:
        """Тест, что ответ содержит виджеты."""
        response = self.client.get(reverse('users:dashboard_data'))
        data = response.json()
        self.assertIn('widgets', data)
        self.assertIsInstance(data['widgets'], list)

    def test_dashboard_data_view_contains_analytics(self) -> None:
        """Тест, что ответ содержит аналитику."""
        response = self.client.get(reverse('users:dashboard_data'))
        data = response.json()
        self.assertIn('analytics', data)
        self.assertIn('stats', data['analytics'])
        self.assertIn('trends', data['analytics'])

    def test_dashboard_data_view_contains_recent_transactions(self) -> None:
        """Тест, что ответ содержит последние операции."""
        response = self.client.get(reverse('users:dashboard_data'))
        data = response.json()
        self.assertIn('recent_transactions', data)
        self.assertIsInstance(data['recent_transactions'], list)

    def test_dashboard_data_view_with_period(self) -> None:
        """Тест API с указанием периода."""
        response = self.client.get(
            reverse('users:dashboard_data'),
            {'period': 'quarter'},
        )
        self.assertEqual(response.status_code, 200)
        data = response.json()
        self.assertIn('comparison', data)

    def test_dashboard_data_view_requires_authentication(self) -> None:
        request = RequestFactory().get(reverse('users:dashboard_data'))
        request.user = AnonymousUser()
        setup_container_for_request(request)
        response = DashboardDataView().get(request)  # type: ignore[arg-type]
        payload = json.loads(response.content.decode())
        self.assertEqual(response.status_code, 401)
        self.assertEqual(payload, {'error': 'User not authenticated'})

    @patch('hasta_la_vista_money.users.views.get_user_detailed_statistics')
    def test_dashboard_data_view_handles_error(
        self,
        mock_stats: Any,
    ) -> None:
        mock_stats.side_effect = ValueError('boom')
        request = RequestFactory().get(reverse('users:dashboard_data'))
        request.user = self.user
        setup_container_for_request(request)
<<<<<<< HEAD
        logger = logging.getLogger('hasta_la_vista_money.users.views')
        with (
            patch('hasta_la_vista_money.users.views.cache.delete'),
            patch.object(logger, 'exception'),
        ):
            response = DashboardDataView().get(request)
=======
        with patch('hasta_la_vista_money.users.views.cache.delete'):
            response = DashboardDataView().get(request)  # type: ignore[arg-type]
>>>>>>> e262a788
        self.assertEqual(response.status_code, 500)
        payload = json.loads(response.content.decode())
        self.assertIn('error', payload)
        self.assertIn('traceback', payload)


class DashboardWidgetConfigViewTest(TestCase):
    """Тесты для DashboardWidgetConfigView."""

    fixtures = [
        'users.yaml',
        'finance_account.yaml',
    ]

    def setUp(self) -> None:
        user = User.objects.first()
        if user is None:
            msg = 'No user found in fixtures'
            raise ValueError(msg)
        self.assertIsInstance(user, User)
        self.user: UserType = user
        self.client.force_login(self.user)

    def test_create_widget(self) -> None:
        """Тест создания виджета."""
        response = self.client.post(
            reverse('users:dashboard_widget'),
            data={
                'widget_type': 'balance',
                'position': 0,
                'width': 6,
                'height': 300,
            },
            content_type='application/json',
        )

        self.assertEqual(response.status_code, 200)
        widget = DashboardWidget.objects.filter(user=self.user).first()
        self.assertIsNotNone(widget)
        widget = cast('DashboardWidget', widget)
        self.assertEqual(widget.widget_type, 'balance')

    def test_update_widget(self) -> None:
        """Тест обновления виджета."""
        widget = DashboardWidget.objects.create(
            user=self.user,
            widget_type='balance',
            position=0,
            width=6,
            height=300,
        )

        response = self.client.post(
            reverse('users:dashboard_widget'),
            data={
                'widget_id': widget.pk,
                'position': 1,
                'width': 12,
                'height': 400,
            },
            content_type='application/json',
        )

        self.assertEqual(response.status_code, 200)
        widget.refresh_from_db()
        self.assertEqual(widget.position, 1)
        self.assertEqual(widget.width, 12)
        self.assertEqual(widget.height, 400)

    def test_delete_widget(self) -> None:
        """Тест удаления виджета."""
        widget = DashboardWidget.objects.create(
            user=self.user,
            widget_type='balance',
            position=0,
        )

        response = self.client.post(
            reverse('users:dashboard_widget'),
            data={
                'widget_id': widget.pk,
                'action': 'delete',
            },
            content_type='application/json',
        )

        self.assertEqual(response.status_code, 200)
        self.assertFalse(
            DashboardWidget.objects.filter(pk=widget.pk).exists(),
        )


class DashboardAnalyticsEndpointsTest(TestCase):
    """Тесты для дополнительных аналитических эндпоинтов."""

    fixtures = [
        'users.yaml',
        'finance_account.yaml',
        'expense_cat.yaml',
        'expense.yaml',
        'income_cat.yaml',
        'income.yaml',
    ]

    def setUp(self) -> None:
        user = User.objects.first()
        if user is None:
            msg = 'No user found in fixtures'
            raise ValueError(msg)
        self.assertIsInstance(user, User)
        self.user: UserType = user
        self.client.force_login(self.user)
        self.factory = RequestFactory()

    @patch('hasta_la_vista_money.users.views.get_drill_down_data')
    def test_dashboard_drilldown_returns_data(self, mock_drill: Any) -> None:
        mock_drill.return_value = {'items': [1, 2]}
        response = self.client.get(
            reverse('users:dashboard_drilldown'),
            {
                'category_id': '5',
                'date': '2025-01-01',
                'type': 'income',
            },
        )
        self.assertEqual(response.status_code, 200)
        self.assertEqual(response.json(), {'items': [1, 2]})
        mock_drill.assert_called_once_with(
            user=self.user,
            category_id='5',
            date_str='2025-01-01',
            data_type='income',
        )

    def test_dashboard_drilldown_requires_authentication(self) -> None:
        request = self.factory.get(reverse('users:dashboard_drilldown'))
        request.user = AnonymousUser()
        setup_container_for_request(request)
        response = DashboardDrillDownView().get(request)
        payload = json.loads(response.content.decode())
        self.assertEqual(response.status_code, 401)
        self.assertEqual(payload, {'error': 'User not authenticated'})

    @patch('hasta_la_vista_money.users.views.get_period_comparison')
    def test_dashboard_comparison_returns_data(
        self,
        mock_comparison: Any,
    ) -> None:
        mock_comparison.return_value = {'result': 'ok'}
        response = self.client.get(
            reverse('users:dashboard_comparison'),
            {'period': 'quarter'},
        )
        self.assertEqual(response.status_code, 200)
        self.assertEqual(response.json(), {'result': 'ok'})
        mock_comparison.assert_called_once_with(
            user=self.user,
            period_type='quarter',
        )

    def test_dashboard_comparison_requires_authentication(self) -> None:
        request = self.factory.get(reverse('users:dashboard_comparison'))
        request.user = AnonymousUser()
        setup_container_for_request(request)
        response = DashboardComparisonView().get(request)
        payload = json.loads(response.content.decode())
        self.assertEqual(response.status_code, 401)
        self.assertEqual(payload, {'error': 'User not authenticated'})<|MERGE_RESOLUTION|>--- conflicted
+++ resolved
@@ -145,17 +145,8 @@
         request = RequestFactory().get(reverse('users:dashboard_data'))
         request.user = self.user
         setup_container_for_request(request)
-<<<<<<< HEAD
-        logger = logging.getLogger('hasta_la_vista_money.users.views')
-        with (
-            patch('hasta_la_vista_money.users.views.cache.delete'),
-            patch.object(logger, 'exception'),
-        ):
-            response = DashboardDataView().get(request)
-=======
         with patch('hasta_la_vista_money.users.views.cache.delete'):
             response = DashboardDataView().get(request)  # type: ignore[arg-type]
->>>>>>> e262a788
         self.assertEqual(response.status_code, 500)
         payload = json.loads(response.content.decode())
         self.assertIn('error', payload)
