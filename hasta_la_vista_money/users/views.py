import json
from collections import defaultdict
from datetime import timedelta

from django.contrib import messages
from django.contrib.auth import authenticate, login, update_session_auth_hash
from django.contrib.auth.forms import PasswordChangeForm, SetPasswordForm
from django.contrib.auth.mixins import LoginRequiredMixin
from django.contrib.auth.views import LoginView, LogoutView, PasswordChangeView
from django.contrib.messages.views import SuccessMessageMixin
from django.db.models import Sum
<<<<<<< HEAD
from django.http import HttpResponse, JsonResponse
=======
from django.http import JsonResponse, HttpResponse
>>>>>>> 40c950c7
from django.shortcuts import get_object_or_404, redirect
from django.urls import reverse_lazy
from django.utils import timezone
from django.utils.translation import gettext_lazy as _
<<<<<<< HEAD
from django.views import View
from django.views.generic import CreateView, TemplateView, UpdateView
=======
from django.views.generic import CreateView, TemplateView, UpdateView, View
>>>>>>> 40c950c7
from hasta_la_vista_money import constants
from hasta_la_vista_money.commonlogic.generate_dates import generate_date_list
from hasta_la_vista_money.custom_mixin import (
    CustomNoPermissionMixin,
    CustomSuccessURLUserMixin,
)
from hasta_la_vista_money.expense.models import Expense
from hasta_la_vista_money.finance_account.models import Account
from hasta_la_vista_money.income.models import Income
from hasta_la_vista_money.receipts.models import Receipt
from hasta_la_vista_money.users.forms import (
    RegisterUserForm,
    UpdateUserForm,
    UserLoginForm,
)
from hasta_la_vista_money.users.models import User
from hasta_la_vista_money.expense.models import Expense
from hasta_la_vista_money.income.models import Income
from hasta_la_vista_money.finance_account.models import Account
from hasta_la_vista_money.receipts.models import Receipt
from rest_framework_simplejwt.tokens import RefreshToken
from datetime import timedelta
from django.utils import timezone
import json


class IndexView(TemplateView):
    def dispatch(self, request, *args, **kwargs):
        if request.user.is_authenticated:
            return redirect('applications:list')
        return redirect('login')


class ListUsers(CustomNoPermissionMixin, SuccessMessageMixin, TemplateView):
    model = User
    template_name = 'users/profile.html'
    context_object_name = 'users'
    no_permission_url = reverse_lazy('login')

    def get_user_statistics(self, user):
        """Получение статистики пользователя"""
        today = timezone.now().date()
        month_start = today.replace(day=1)
        last_month = (month_start - timedelta(days=1)).replace(day=1)

<<<<<<< HEAD
=======
        # Общий баланс по всем счетам
>>>>>>> 40c950c7
        total_balance = (
            Account.objects.filter(user=user).aggregate(total=Sum('balance'))['total']
            or 0
        )

<<<<<<< HEAD
        accounts_count = Account.objects.filter(user=user).count()

        current_month_expenses = (
            Expense.objects.filter(user=user, date__gte=month_start).aggregate(
                total=Sum('amount'),
=======
        # Количество счетов
        accounts_count = Account.objects.filter(user=user).count()

        # Статистика за текущий месяц
        current_month_expenses = (
            Expense.objects.filter(user=user, date__gte=month_start).aggregate(
                total=Sum('amount')
>>>>>>> 40c950c7
            )['total']
            or 0
        )

        current_month_income = (
            Income.objects.filter(user=user, date__gte=month_start).aggregate(
<<<<<<< HEAD
                total=Sum('amount'),
=======
                total=Sum('amount')
>>>>>>> 40c950c7
            )['total']
            or 0
        )

<<<<<<< HEAD
        last_month_expenses = (
            Expense.objects.filter(
                user=user,
                date__gte=last_month,
                date__lt=month_start,
=======
        # Статистика за прошлый месяц
        last_month_expenses = (
            Expense.objects.filter(
                user=user, date__gte=last_month, date__lt=month_start
>>>>>>> 40c950c7
            ).aggregate(total=Sum('amount'))['total']
            or 0
        )

        last_month_income = (
            Income.objects.filter(
<<<<<<< HEAD
                user=user,
                date__gte=last_month,
                date__lt=month_start,
=======
                user=user, date__gte=last_month, date__lt=month_start
>>>>>>> 40c950c7
            ).aggregate(total=Sum('amount'))['total']
            or 0
        )

        # Последние операции (5 последних)
        recent_expenses = (
            Expense.objects.filter(user=user)
            .select_related('category', 'account')
            .order_by('-date')[:5]
        )

        recent_incomes = (
            Income.objects.filter(user=user)
            .select_related('category', 'account')
            .order_by('-date')[:5]
        )

<<<<<<< HEAD
        receipts_count = Receipt.objects.filter(user=user).count()

=======
        # Количество чеков
        receipts_count = Receipt.objects.filter(user=user).count()

        # Топ категорий расходов за текущий месяц
>>>>>>> 40c950c7
        top_expense_categories = (
            Expense.objects.filter(user=user, date__gte=month_start)
            .values('category__name')
            .annotate(total=Sum('amount'))
            .order_by('-total')[:5]
        )

        return {
            'total_balance': total_balance,
            'accounts_count': accounts_count,
            'current_month_expenses': current_month_expenses,
            'current_month_income': current_month_income,
            'last_month_expenses': last_month_expenses,
            'last_month_income': last_month_income,
            'recent_expenses': recent_expenses,
            'recent_incomes': recent_incomes,
            'receipts_count': receipts_count,
            'top_expense_categories': top_expense_categories,
            'monthly_savings': current_month_income - current_month_expenses,
            'last_month_savings': last_month_income - last_month_expenses,
        }

    def get_context_data(self, **kwargs):
        context = super().get_context_data(**kwargs)
        if self.request.user.is_authenticated:
            user_update = UpdateUserForm(instance=self.request.user)
            user_update_pass_form = PasswordChangeForm(
                user=self.request.user,
            )
            user_statistics = self.get_user_statistics(self.request.user)

            context['user_update'] = user_update
            context['user_update_pass_form'] = user_update_pass_form
            context['user_statistics'] = user_statistics
            context['user'] = self.request.user
        return context


class LoginUser(SuccessMessageMixin, LoginView):
    model = User
    template_name = 'users/login.html'
    form_class = UserLoginForm
    success_message = constants.SUCCESS_MESSAGE_LOGIN
    next_page = reverse_lazy('applications:list')
    redirect_authenticated_user = True

    def get_context_data(self, **kwargs):
        context = super().get_context_data(**kwargs)
        context['button_text'] = _('Войти')
        context['user_login_form'] = UserLoginForm()
        if hasattr(self, 'jwt_access_token'):
            context['jwt_access_token'] = self.jwt_access_token
        if hasattr(self, 'jwt_refresh_token'):
            context['jwt_refresh_token'] = self.jwt_refresh_token
        return context

    def form_valid(self, form):
        username = form.cleaned_data['username']
        password = form.cleaned_data['password']
        user = authenticate(
            self.request,
            username=username,
            password=password,
            backend='django.contrib.auth.backends.ModelBackend',
        )
        if user is not None:
            login(self.request, user)
            tokens = RefreshToken.for_user(user)
            self.jwt_access_token = str(tokens.access_token)
            self.jwt_refresh_token = str(tokens)
            messages.success(self.request, self.success_message)
            if self.request.headers.get('x-requested-with') == 'XMLHttpRequest':
                return JsonResponse(
                    {
                        'access': self.jwt_access_token,
                        'refresh': self.jwt_refresh_token,
                        'redirect_url': self.get_success_url(),
<<<<<<< HEAD
                    },
=======
                    }
>>>>>>> 40c950c7
                )
            return redirect(self.get_success_url())
        messages.error(self.request, _('Неправильный логин или пароль!'))
        return self.form_invalid(form)

    def form_invalid(self, form):
        if form.errors:
            messages.error(
                self.request,
                list(form.errors.values())[0][0],
            )
        return super().form_invalid(form)


class LogoutUser(LogoutView, SuccessMessageMixin):
    def dispatch(self, request, *args, **kwargs):
        messages.add_message(
            request,
            messages.SUCCESS,
            constants.SUCCESS_MESSAGE_LOGOUT,
        )
        return super().dispatch(request, *args, **kwargs)


class CreateUser(SuccessMessageMixin, CreateView):
    model = User
    template_name = 'users/registration.html'
    form_class = RegisterUserForm
    success_message = constants.SUCCESS_MESSAGE_REGISTRATION
    success_url = reverse_lazy('login')

    def dispatch(self, request, *args, **kwargs):
        if User.objects.filter(is_superuser=True).exists():
            return redirect('login')
        return super().dispatch(request, *args, **kwargs)

    def get_context_data(self, **kwargs):
        context = super().get_context_data(**kwargs)
        context['title'] = _('Форма регистрации')
        context['button_text'] = _('Регистрация')
        return context

    def form_valid(self, form):
        response = super().form_valid(form)
        self.object.is_superuser = True
        self.object.is_staff = True
        self.object.save()
        date_time_user_registration = self.object.date_joined
        generate_date_list(date_time_user_registration, self.object)
        return response


class UpdateUserView(
    CustomSuccessURLUserMixin,
    SuccessMessageMixin,
    UpdateView,
):
    model = User
    template_name = 'users/profile.html'
    form_class = UpdateUserForm
    success_message = constants.SUCCESS_MESSAGE_CHANGED_PROFILE

    def get_form(self, form_class=None):
        form = super().get_form(form_class)
        form.instance = self.request.user
        return form

    def post(self, request, *args, **kwargs):
        user_update = self.get_form()
        valid_form = (
            user_update.is_valid()
            and request.META.get('HTTP_X_REQUESTED_WITH') == 'XMLHttpRequest'
        )
        if valid_form:
            user_update.save()
            messages.success(request, self.success_message)
            response_data = {'success': True}
        else:
            response_data = {'success': False, 'errors': user_update.errors}
        return JsonResponse(response_data)


class SetPasswordUserView(LoginRequiredMixin, PasswordChangeView):
    template_name = 'users/set_password.html'
    form_class = SetPasswordForm

    def get_context_data(self, **kwargs):
        context = super().get_context_data(**kwargs)
        user = get_object_or_404(User, pk=self.request.user.pk)
        if self.request.method == 'POST':
            context['form_password'] = self.form_class(
                user=user,
                data=self.request.POST,
            )
            context['user'] = user
        else:
            context['form_password'] = self.form_class(user=user)
        return context

    def form_valid(self, form):
        form.save()
        update_session_auth_hash(request=self.request, user=form.user)
        messages.success(
            self.request,
            f'Пароль успешно установлен для пользователя {form.user}',
        )
        return super().form_valid(form)

    def get_success_url(self):
        # Генерируем URL для профиля пользователя с использованием его pk
        return reverse_lazy(
            'users:profile',
            kwargs={'pk': self.request.user.pk},
        )


class ExportUserDataView(LoginRequiredMixin, View):
    """Представление для экспорта данных пользователя"""

    def get(self, request, *args, **kwargs):
        user = request.user

        # Собираем данные пользователя
        user_data = {
            'user_info': {
                'username': user.username,
                'email': user.email,
                'first_name': user.first_name,
                'last_name': user.last_name,
                'date_joined': user.date_joined.isoformat(),
                'last_login': user.last_login.isoformat() if user.last_login else None,
            },
            'accounts': list(
                Account.objects.filter(user=user).values(
<<<<<<< HEAD
                    'name_account',
                    'balance',
                    'currency',
                    'created_at',
                ),
            ),
            'expenses': list(
                Expense.objects.filter(user=user).values(
                    'amount',
                    'date',
                    'category__name',
                    'account__name_account',
                ),
            ),
            'incomes': list(
                Income.objects.filter(user=user).values(
                    'amount',
                    'date',
                    'category__name',
                    'account__name_account',
                ),
            ),
            'receipts': list(
                Receipt.objects.filter(user=user).values(
                    'receipt_date',
                    'seller__name_seller',
                    'total_sum',
                ),
=======
                    'name_account', 'balance', 'currency', 'created_at'
                )
            ),
            'expenses': list(
                Expense.objects.filter(user=user).values(
                    'amount', 'date', 'category__name', 'account__name_account'
                )
            ),
            'incomes': list(
                Income.objects.filter(user=user).values(
                    'amount', 'date', 'category__name', 'account__name_account'
                )
            ),
            'receipts': list(
                Receipt.objects.filter(user=user).values(
                    'receipt_date', 'seller__name_seller', 'total_sum'
                )
>>>>>>> 40c950c7
            ),
            'statistics': {
                'total_balance': float(
                    Account.objects.filter(user=user).aggregate(total=Sum('balance'))[
                        'total'
                    ]
<<<<<<< HEAD
                    or 0,
=======
                    or 0
>>>>>>> 40c950c7
                ),
                'total_expenses': float(
                    Expense.objects.filter(user=user).aggregate(total=Sum('amount'))[
                        'total'
                    ]
<<<<<<< HEAD
                    or 0,
=======
                    or 0
>>>>>>> 40c950c7
                ),
                'total_incomes': float(
                    Income.objects.filter(user=user).aggregate(total=Sum('amount'))[
                        'total'
                    ]
<<<<<<< HEAD
                    or 0,
=======
                    or 0
>>>>>>> 40c950c7
                ),
                'receipts_count': Receipt.objects.filter(user=user).count(),
            },
        }

        # Создаем JSON ответ
        response = HttpResponse(
            json.dumps(user_data, ensure_ascii=False, indent=2, default=str),
            content_type='application/json',
        )
        response['Content-Disposition'] = (
            f'attachment; filename="user_data_{user.username}_{timezone.now().strftime("%Y%m%d")}.json"'
        )

        return response


class UserStatisticsView(LoginRequiredMixin, TemplateView):
    """Представление для детальной статистики пользователя"""

    template_name = 'users/statistics.html'

    def get_context_data(self, **kwargs):
        context = super().get_context_data(**kwargs)
        user = self.request.user

        # Получаем данные за последние 6 месяцев
        today = timezone.now().date()
        months_data = []

        for i in range(6):
            month_date = today.replace(day=1) - timedelta(days=i * 30)
            month_start = month_date.replace(day=1)
            if i == 0:
                month_end = today
            else:
                next_month = month_start + timedelta(days=32)
                month_end = next_month.replace(day=1) - timedelta(days=1)

            month_expenses = (
                Expense.objects.filter(
<<<<<<< HEAD
                    user=user,
                    date__gte=month_start,
                    date__lte=month_end,
=======
                    user=user, date__gte=month_start, date__lte=month_end
>>>>>>> 40c950c7
                ).aggregate(total=Sum('amount'))['total']
                or 0
            )

            month_income = (
                Income.objects.filter(
<<<<<<< HEAD
                    user=user,
                    date__gte=month_start,
                    date__lte=month_end,
=======
                    user=user, date__gte=month_start, date__lte=month_end
>>>>>>> 40c950c7
                ).aggregate(total=Sum('amount'))['total']
                or 0
            )

            months_data.append(
                {
                    'month': month_start.strftime('%B %Y'),
                    'expenses': float(month_expenses),
                    'income': float(month_income),
                    'savings': float(month_income - month_expenses),
<<<<<<< HEAD
                },
            )

        months_data.reverse()

=======
                }
            )

        # Разворачиваем список для правильного отображения на графике
        months_data.reverse()

        # Добавляем расчет процента сбережений для каждого месяца
>>>>>>> 40c950c7
        for month_data in months_data:
            if month_data['income'] > 0:
                month_data['savings_percent'] = (
                    month_data['savings'] / month_data['income']
                ) * 100
            else:
                month_data['savings_percent'] = 0

        # Топ категорий расходов за год
        year_start = today.replace(month=1, day=1)
        top_expense_categories = (
            Expense.objects.filter(user=user, date__gte=year_start)
            .values('category__name')
            .annotate(total=Sum('amount'))
            .order_by('-total')[:10]
        )

        # Топ категорий доходов за год
        top_income_categories = (
            Income.objects.filter(user=user, date__gte=year_start)
            .values('category__name')
            .annotate(total=Sum('amount'))
            .order_by('-total')[:10]
        )

<<<<<<< HEAD
        # Статистика по чекам
        from hasta_la_vista_money.commonlogic.views import collect_info_receipt

        receipt_info_by_month = collect_info_receipt(user=user)

        # Статистика доходов и расходов
        from hasta_la_vista_money.finance_account.prepare import (
            collect_info_expense,
            collect_info_income,
            sort_expense_income,
        )

        income = collect_info_income(user)
        expenses = collect_info_expense(user)
        income_expense = sort_expense_income(expenses, income)

        # Статистика переводов
        from hasta_la_vista_money.finance_account.models import (
            TransferMoneyLog,
        )

        transfer_money_log = (
            TransferMoneyLog.objects.filter(user=user)
            .select_related('to_account', 'from_account')
            .order_by('-created_at')[:20]
        )

        # Статистика по счетам
        accounts = Account.objects.filter(user=user).select_related('user').all()

        # Группируем счета по валюте
        balances_by_currency = defaultdict(float)
        for acc in accounts:
            balances_by_currency[acc.currency] += float(acc.balance)

        # Динамика баланса
        prev_day = today - timedelta(days=1)
        balances_prev_by_currency = defaultdict(float)
        for acc in accounts:
            if acc.created_at and acc.created_at.date() <= prev_day:
                balances_prev_by_currency[acc.currency] += float(acc.balance)

        delta_by_currency = {}
        for cur in balances_by_currency.keys():
            now = balances_by_currency.get(cur, 0)
            prev = balances_prev_by_currency.get(cur, 0)
            delta = now - prev
            percent = (delta / prev * 100) if prev else None
            delta_by_currency[cur] = {'delta': delta, 'percent': percent}

        # График доходов и расходов

        expense_dataset = (
            Expense.objects.filter(user=user)
            .values('date')
            .annotate(total_amount=Sum('amount'))
            .order_by('date')
        )

        income_dataset = (
            Income.objects.filter(user=user)
            .values('date')
            .annotate(total_amount=Sum('amount'))
            .order_by('date')
        )

        # Преобразование данных для графика
        def transform_data(dataset):
            dates = []
            amounts = []
            for date_amount in dataset:
                dates.append(date_amount['date'].strftime('%Y-%m-%d'))
                amounts.append(float(date_amount['total_amount']))
            return dates, amounts

        expense_dates, expense_amounts = transform_data(expense_dataset)
        income_dates, income_amounts = transform_data(income_dataset)

        # Объединение уникальных дат
        all_dates = sorted(set(expense_dates + income_dates))
        expense_series_data = [
            expense_amounts[expense_dates.index(date)] if date in expense_dates else 0
            for date in all_dates
        ]
        income_series_data = [
            income_amounts[income_dates.index(date)] if date in income_dates else 0
            for date in all_dates
        ]

        # Создание данных для графика
        chart_combined = {
            'chart': {
                'type': 'line',
                'borderColor': '#000000',
                'borderWidth': 1,
                'height': 300,
            },
            'title': {'text': _('Аналитика доходов и расходов')},
            'xAxis': [
                {
                    'categories': all_dates,
                    'title': {'text': _('Дата')},
                },
            ],
            'yAxis': {'title': {'text': _('Сумма')}},
            'series': [
                {
                    'name': _('Расходы'),
                    'data': expense_series_data,
                    'color': 'red',
                },
                {
                    'name': _('Доходы'),
                    'data': income_series_data,
                    'color': 'green',
                },
            ],
            'credits': {'enabled': False},
            'exporting': {'enabled': False},
        }

=======
>>>>>>> 40c950c7
        context.update(
            {
                'months_data': months_data,
                'top_expense_categories': top_expense_categories,
                'top_income_categories': top_income_categories,
<<<<<<< HEAD
                'receipt_info_by_month': receipt_info_by_month,
                'income_expense': income_expense,
                'transfer_money_log': transfer_money_log,
                'accounts': accounts,
                'balances_by_currency': dict(balances_by_currency),
                'delta_by_currency': delta_by_currency,
                'chart_combined': chart_combined,
                'user': user,
            },
=======
                'user': user,
            }
>>>>>>> 40c950c7
        )

        return context


class UserNotificationsView(LoginRequiredMixin, TemplateView):
    """Представление для уведомлений пользователя"""

    template_name = 'users/notifications.html'

    def get_context_data(self, **kwargs):
        context = super().get_context_data(**kwargs)
        user = self.request.user
        notifications = []

        # Проверяем различные условия для уведомлений
        today = timezone.now().date()
        month_start = today.replace(day=1)

        # Уведомление о низком балансе
        accounts = Account.objects.filter(user=user)
        low_balance_accounts = []
        for account in accounts:
            if float(account.balance) < 1000:  # Порог в 1000 рублей
                low_balance_accounts.append(account)

        if low_balance_accounts:
            notifications.append(
                {
                    'type': 'warning',
                    'title': 'Низкий баланс на счетах',
                    'message': f'На следующих счетах низкий баланс: {", ".join([acc.name_account for acc in low_balance_accounts])}',
                    'icon': 'bi-exclamation-triangle',
<<<<<<< HEAD
                },
=======
                }
>>>>>>> 40c950c7
            )

        # Уведомление о превышении расходов
        current_month_expenses = (
            Expense.objects.filter(user=user, date__gte=month_start).aggregate(
<<<<<<< HEAD
                total=Sum('amount'),
=======
                total=Sum('amount')
>>>>>>> 40c950c7
            )['total']
            or 0
        )

        current_month_income = (
            Income.objects.filter(user=user, date__gte=month_start).aggregate(
<<<<<<< HEAD
                total=Sum('amount'),
=======
                total=Sum('amount')
>>>>>>> 40c950c7
            )['total']
            or 0
        )

        if current_month_expenses > current_month_income:
            notifications.append(
                {
                    'type': 'danger',
                    'title': 'Превышение расходов',
                    'message': f'В текущем месяце расходы превышают доходы на {current_month_expenses - current_month_income:.2f} ₽',
                    'icon': 'bi-arrow-down-circle',
<<<<<<< HEAD
                },
=======
                }
>>>>>>> 40c950c7
            )

        # Уведомление о хороших сбережениях
        if (
            current_month_income > 0
            and (current_month_income - current_month_expenses) / current_month_income
            > 0.2
        ):
            notifications.append(
                {
                    'type': 'success',
                    'title': 'Отличные сбережения',
                    'message': 'Вы сэкономили более 20% от доходов в текущем месяце',
                    'icon': 'bi-check-circle',
<<<<<<< HEAD
                },
=======
                }
>>>>>>> 40c950c7
            )

        # Уведомление о новых возможностях
        if not Receipt.objects.filter(user=user).exists():
            notifications.append(
                {
                    'type': 'info',
                    'title': 'Новая функция',
                    'message': 'Попробуйте добавить чек для автоматического учета покупок',
                    'icon': 'bi-receipt',
<<<<<<< HEAD
                },
=======
                }
>>>>>>> 40c950c7
            )

        context.update(
            {
                'notifications': notifications,
                'user': user,
<<<<<<< HEAD
            },
=======
            }
>>>>>>> 40c950c7
        )

        return context<|MERGE_RESOLUTION|>--- conflicted
+++ resolved
@@ -9,21 +9,13 @@
 from django.contrib.auth.views import LoginView, LogoutView, PasswordChangeView
 from django.contrib.messages.views import SuccessMessageMixin
 from django.db.models import Sum
-<<<<<<< HEAD
 from django.http import HttpResponse, JsonResponse
-=======
-from django.http import JsonResponse, HttpResponse
->>>>>>> 40c950c7
 from django.shortcuts import get_object_or_404, redirect
 from django.urls import reverse_lazy
 from django.utils import timezone
 from django.utils.translation import gettext_lazy as _
-<<<<<<< HEAD
 from django.views import View
 from django.views.generic import CreateView, TemplateView, UpdateView
-=======
-from django.views.generic import CreateView, TemplateView, UpdateView, View
->>>>>>> 40c950c7
 from hasta_la_vista_money import constants
 from hasta_la_vista_money.commonlogic.generate_dates import generate_date_list
 from hasta_la_vista_money.custom_mixin import (
@@ -68,76 +60,45 @@
         today = timezone.now().date()
         month_start = today.replace(day=1)
         last_month = (month_start - timedelta(days=1)).replace(day=1)
-
-<<<<<<< HEAD
-=======
-        # Общий баланс по всем счетам
->>>>>>> 40c950c7
         total_balance = (
             Account.objects.filter(user=user).aggregate(total=Sum('balance'))['total']
             or 0
         )
-
-<<<<<<< HEAD
+        
         accounts_count = Account.objects.filter(user=user).count()
 
         current_month_expenses = (
             Expense.objects.filter(user=user, date__gte=month_start).aggregate(
                 total=Sum('amount'),
-=======
-        # Количество счетов
-        accounts_count = Account.objects.filter(user=user).count()
-
-        # Статистика за текущий месяц
-        current_month_expenses = (
-            Expense.objects.filter(user=user, date__gte=month_start).aggregate(
-                total=Sum('amount')
->>>>>>> 40c950c7
             )['total']
             or 0
         )
 
         current_month_income = (
             Income.objects.filter(user=user, date__gte=month_start).aggregate(
-<<<<<<< HEAD
                 total=Sum('amount'),
-=======
-                total=Sum('amount')
->>>>>>> 40c950c7
             )['total']
             or 0
         )
 
-<<<<<<< HEAD
         last_month_expenses = (
             Expense.objects.filter(
                 user=user,
                 date__gte=last_month,
                 date__lt=month_start,
-=======
-        # Статистика за прошлый месяц
-        last_month_expenses = (
-            Expense.objects.filter(
-                user=user, date__gte=last_month, date__lt=month_start
->>>>>>> 40c950c7
             ).aggregate(total=Sum('amount'))['total']
             or 0
         )
 
         last_month_income = (
             Income.objects.filter(
-<<<<<<< HEAD
                 user=user,
                 date__gte=last_month,
                 date__lt=month_start,
-=======
-                user=user, date__gte=last_month, date__lt=month_start
->>>>>>> 40c950c7
             ).aggregate(total=Sum('amount'))['total']
             or 0
         )
 
-        # Последние операции (5 последних)
         recent_expenses = (
             Expense.objects.filter(user=user)
             .select_related('category', 'account')
@@ -150,15 +111,7 @@
             .order_by('-date')[:5]
         )
 
-<<<<<<< HEAD
         receipts_count = Receipt.objects.filter(user=user).count()
-
-=======
-        # Количество чеков
-        receipts_count = Receipt.objects.filter(user=user).count()
-
-        # Топ категорий расходов за текущий месяц
->>>>>>> 40c950c7
         top_expense_categories = (
             Expense.objects.filter(user=user, date__gte=month_start)
             .values('category__name')
@@ -236,11 +189,7 @@
                         'access': self.jwt_access_token,
                         'refresh': self.jwt_refresh_token,
                         'redirect_url': self.get_success_url(),
-<<<<<<< HEAD
                     },
-=======
-                    }
->>>>>>> 40c950c7
                 )
             return redirect(self.get_success_url())
         messages.error(self.request, _('Неправильный логин или пароль!'))
@@ -350,7 +299,6 @@
         return super().form_valid(form)
 
     def get_success_url(self):
-        # Генерируем URL для профиля пользователя с использованием его pk
         return reverse_lazy(
             'users:profile',
             kwargs={'pk': self.request.user.pk},
@@ -362,8 +310,6 @@
 
     def get(self, request, *args, **kwargs):
         user = request.user
-
-        # Собираем данные пользователя
         user_data = {
             'user_info': {
                 'username': user.username,
@@ -375,7 +321,6 @@
             },
             'accounts': list(
                 Account.objects.filter(user=user).values(
-<<<<<<< HEAD
                     'name_account',
                     'balance',
                     'currency',
@@ -404,62 +349,30 @@
                     'seller__name_seller',
                     'total_sum',
                 ),
-=======
-                    'name_account', 'balance', 'currency', 'created_at'
-                )
-            ),
-            'expenses': list(
-                Expense.objects.filter(user=user).values(
-                    'amount', 'date', 'category__name', 'account__name_account'
-                )
-            ),
-            'incomes': list(
-                Income.objects.filter(user=user).values(
-                    'amount', 'date', 'category__name', 'account__name_account'
-                )
-            ),
-            'receipts': list(
-                Receipt.objects.filter(user=user).values(
-                    'receipt_date', 'seller__name_seller', 'total_sum'
-                )
->>>>>>> 40c950c7
             ),
             'statistics': {
                 'total_balance': float(
                     Account.objects.filter(user=user).aggregate(total=Sum('balance'))[
                         'total'
                     ]
-<<<<<<< HEAD
                     or 0,
-=======
-                    or 0
->>>>>>> 40c950c7
                 ),
                 'total_expenses': float(
                     Expense.objects.filter(user=user).aggregate(total=Sum('amount'))[
                         'total'
                     ]
-<<<<<<< HEAD
                     or 0,
-=======
-                    or 0
->>>>>>> 40c950c7
                 ),
                 'total_incomes': float(
                     Income.objects.filter(user=user).aggregate(total=Sum('amount'))[
                         'total'
                     ]
-<<<<<<< HEAD
                     or 0,
-=======
-                    or 0
->>>>>>> 40c950c7
                 ),
                 'receipts_count': Receipt.objects.filter(user=user).count(),
             },
         }
 
-        # Создаем JSON ответ
         response = HttpResponse(
             json.dumps(user_data, ensure_ascii=False, indent=2, default=str),
             content_type='application/json',
@@ -495,26 +408,18 @@
 
             month_expenses = (
                 Expense.objects.filter(
-<<<<<<< HEAD
                     user=user,
                     date__gte=month_start,
                     date__lte=month_end,
-=======
-                    user=user, date__gte=month_start, date__lte=month_end
->>>>>>> 40c950c7
                 ).aggregate(total=Sum('amount'))['total']
                 or 0
             )
 
             month_income = (
                 Income.objects.filter(
-<<<<<<< HEAD
                     user=user,
                     date__gte=month_start,
                     date__lte=month_end,
-=======
-                    user=user, date__gte=month_start, date__lte=month_end
->>>>>>> 40c950c7
                 ).aggregate(total=Sum('amount'))['total']
                 or 0
             )
@@ -525,21 +430,10 @@
                     'expenses': float(month_expenses),
                     'income': float(month_income),
                     'savings': float(month_income - month_expenses),
-<<<<<<< HEAD
                 },
             )
 
         months_data.reverse()
-
-=======
-                }
-            )
-
-        # Разворачиваем список для правильного отображения на графике
-        months_data.reverse()
-
-        # Добавляем расчет процента сбережений для каждого месяца
->>>>>>> 40c950c7
         for month_data in months_data:
             if month_data['income'] > 0:
                 month_data['savings_percent'] = (
@@ -565,7 +459,6 @@
             .order_by('-total')[:10]
         )
 
-<<<<<<< HEAD
         # Статистика по чекам
         from hasta_la_vista_money.commonlogic.views import collect_info_receipt
 
@@ -615,8 +508,6 @@
             delta = now - prev
             percent = (delta / prev * 100) if prev else None
             delta_by_currency[cur] = {'delta': delta, 'percent': percent}
-
-        # График доходов и расходов
 
         expense_dataset = (
             Expense.objects.filter(user=user)
@@ -686,15 +577,12 @@
             'credits': {'enabled': False},
             'exporting': {'enabled': False},
         }
-
-=======
->>>>>>> 40c950c7
+        
         context.update(
             {
                 'months_data': months_data,
                 'top_expense_categories': top_expense_categories,
                 'top_income_categories': top_income_categories,
-<<<<<<< HEAD
                 'receipt_info_by_month': receipt_info_by_month,
                 'income_expense': income_expense,
                 'transfer_money_log': transfer_money_log,
@@ -704,10 +592,6 @@
                 'chart_combined': chart_combined,
                 'user': user,
             },
-=======
-                'user': user,
-            }
->>>>>>> 40c950c7
         )
 
         return context
@@ -741,32 +625,20 @@
                     'title': 'Низкий баланс на счетах',
                     'message': f'На следующих счетах низкий баланс: {", ".join([acc.name_account for acc in low_balance_accounts])}',
                     'icon': 'bi-exclamation-triangle',
-<<<<<<< HEAD
                 },
-=======
-                }
->>>>>>> 40c950c7
             )
 
         # Уведомление о превышении расходов
         current_month_expenses = (
             Expense.objects.filter(user=user, date__gte=month_start).aggregate(
-<<<<<<< HEAD
                 total=Sum('amount'),
-=======
-                total=Sum('amount')
->>>>>>> 40c950c7
             )['total']
             or 0
         )
 
         current_month_income = (
             Income.objects.filter(user=user, date__gte=month_start).aggregate(
-<<<<<<< HEAD
                 total=Sum('amount'),
-=======
-                total=Sum('amount')
->>>>>>> 40c950c7
             )['total']
             or 0
         )
@@ -778,11 +650,7 @@
                     'title': 'Превышение расходов',
                     'message': f'В текущем месяце расходы превышают доходы на {current_month_expenses - current_month_income:.2f} ₽',
                     'icon': 'bi-arrow-down-circle',
-<<<<<<< HEAD
                 },
-=======
-                }
->>>>>>> 40c950c7
             )
 
         # Уведомление о хороших сбережениях
@@ -797,37 +665,14 @@
                     'title': 'Отличные сбережения',
                     'message': 'Вы сэкономили более 20% от доходов в текущем месяце',
                     'icon': 'bi-check-circle',
-<<<<<<< HEAD
                 },
-=======
-                }
->>>>>>> 40c950c7
-            )
-
-        # Уведомление о новых возможностях
-        if not Receipt.objects.filter(user=user).exists():
-            notifications.append(
-                {
-                    'type': 'info',
-                    'title': 'Новая функция',
-                    'message': 'Попробуйте добавить чек для автоматического учета покупок',
-                    'icon': 'bi-receipt',
-<<<<<<< HEAD
-                },
-=======
-                }
->>>>>>> 40c950c7
             )
 
         context.update(
             {
                 'notifications': notifications,
                 'user': user,
-<<<<<<< HEAD
             },
-=======
-            }
->>>>>>> 40c950c7
         )
 
         return context