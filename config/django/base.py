--- conflicted
+++ resolved
@@ -16,11 +16,7 @@
 DEBUG = os.getenv('DEBUG', 'false').lower() in {'true', '1', 't'}
 BASE_URL = os.getenv('BASE_URL') or 'http://127.0.0.1:8000/'
 
-<<<<<<< HEAD
 ALLOWED_HOSTS = os.getenv('ALLOWED_HOSTS', '').split(',')
-
-=======
->>>>>>> 3eb91486
 CSRF_TRUSTED_ORIGINS = os.getenv('CSRF_TRUSTED_ORIGINS', '').split() or []
 INTERNAL_IPS = [
     os.environ.get(
