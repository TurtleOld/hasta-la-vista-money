--- conflicted
+++ resolved
@@ -221,11 +221,7 @@
         }
     else:
         raise ImproperlyConfigured(
-<<<<<<< HEAD
-            'REDIS_LOCATION is required when DEBUG=False',
-=======
             'REDIS_LOCATION is required when DEBUG=False'
->>>>>>> d23f0890
         )
 
 # Session backend configuration
