--- conflicted
+++ resolved
@@ -70,7 +70,6 @@
         'budget/',
         include('hasta_la_vista_money.budget.urls', namespace='budget'),
     ),
-<<<<<<< HEAD
     path(
         'api/',
         include('hasta_la_vista_money.api.urls', namespace='api'),
@@ -83,9 +82,7 @@
 if settings.DEBUG:
     urlpatterns += (path('__debug__/', include('debug_toolbar.urls')),)
     urlpatterns += (path('adminushka/', admin.site.urls),)
-=======
     path('admin/', admin.site.urls),
     path('__debug__/', include('debug_toolbar.urls')),
     # re_path(r'rosetta/', include('rosetta.urls'))
-]
->>>>>>> 3eb91486
+]